--- conflicted
+++ resolved
@@ -56,12 +56,6 @@
 @RunWith(MockitoJUnitRunner.class)
 public class AsyncEventHandlerTest {
 
-<<<<<<< HEAD
-    @Rule
-    public ExpectedException thrown = ExpectedException.none();
-
-=======
->>>>>>> ba01220f
     @Mock
     OptimizelyHttpClient mockHttpClient;
     @Mock

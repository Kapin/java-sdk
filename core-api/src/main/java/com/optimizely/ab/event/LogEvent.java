--- conflicted
+++ resolved
@@ -23,16 +23,11 @@
 import com.optimizely.ab.event.internal.serializer.DefaultJsonSerializer;
 import com.optimizely.ab.event.internal.serializer.Serializer;
 
-<<<<<<< HEAD
-=======
-import java.util.Map;
-import java.util.Objects;
-
->>>>>>> 81238f1e
 import javax.annotation.Nonnull;
 import javax.annotation.Nullable;
 import javax.annotation.concurrent.Immutable;
 import java.util.Map;
+import java.util.Objects;
 
 /**
  * Represents Optimizely tracking and activation events.
@@ -75,10 +70,6 @@
         return requestParams;
     }
 
-    public EventBatch getEventBatch() {
-        return eventBatch;
-    }
-
     public String getBody() {
         if (eventBatch == null) {
             return "";
@@ -105,7 +96,6 @@
     }
 
     @Override
-<<<<<<< HEAD
     public EventBatch getValue() {
         return eventBatch;
     }
@@ -118,7 +108,8 @@
     @Override
     public void markFailure(@Nonnull Throwable ex) {
         callback.failure(getValue(), ex);
-=======
+    }
+
     public boolean equals(Object o) {
         if (this == o) return true;
         if (o == null || getClass() != o.getClass()) return false;
@@ -132,7 +123,6 @@
     @Override
     public int hashCode() {
         return Objects.hash(requestMethod, endpointUrl, requestParams, eventBatch);
->>>>>>> 81238f1e
     }
 
     //======== Helper classes ========//

/****************************************************************************
 * Copyright 2016-2019, Optimizely, Inc. and contributors                   *
 *                                                                          *
 * Licensed under the Apache License, Version 2.0 (the "License");          *
 * you may not use this file except in compliance with the License.         *
 * You may obtain a copy of the License at                                  *
 *                                                                          *
 *    http://www.apache.org/licenses/LICENSE-2.0                            *
 *                                                                          *
 * Unless required by applicable law or agreed to in writing, software      *
 * distributed under the License is distributed on an "AS IS" BASIS,        *
 * WITHOUT WARRANTIES OR CONDITIONS OF ANY KIND, either express or implied. *
 * See the License for the specific language governing permissions and      *
 * limitations under the License.                                           *
 ***************************************************************************/
package com.optimizely.ab;

import com.optimizely.ab.annotations.VisibleForTesting;
import com.optimizely.ab.api.ImpressionEvent;
import com.optimizely.ab.bucketing.Bucketer;
import com.optimizely.ab.bucketing.DecisionService;
import com.optimizely.ab.bucketing.FeatureDecision;
import com.optimizely.ab.bucketing.UserProfileService;
<<<<<<< HEAD
import com.optimizely.ab.common.lifecycle.LifecycleAware;
import com.optimizely.ab.config.EventType;
import com.optimizely.ab.config.Experiment;
import com.optimizely.ab.config.FeatureFlag;
import com.optimizely.ab.config.FeatureVariable;
import com.optimizely.ab.config.FeatureVariableUsageInstance;
import com.optimizely.ab.config.ProjectConfig;
import com.optimizely.ab.config.Variation;
=======
import com.optimizely.ab.config.*;
>>>>>>> 3ea9ddcb
import com.optimizely.ab.config.parser.ConfigParseException;
import com.optimizely.ab.error.ErrorHandler;
import com.optimizely.ab.error.NoOpErrorHandler;
import com.optimizely.ab.event.EventHandler;
import com.optimizely.ab.event.LogEvent;
import com.optimizely.ab.event.internal.BuildVersionInfo;
import com.optimizely.ab.event.internal.Conversion;
import com.optimizely.ab.event.internal.EventFactory;
import com.optimizely.ab.event.internal.payload.EventBatch.ClientEngine;
import com.optimizely.ab.notification.NotificationCenter;
import com.optimizely.ab.processor.Processor;
import com.optimizely.ab.processor.internal.OutgoingConversion;
import com.optimizely.ab.processor.internal.OutgoingEvent;
import com.optimizely.ab.processor.internal.OutgoingImpression;
import org.slf4j.Logger;
import org.slf4j.LoggerFactory;

import javax.annotation.Nonnull;
import javax.annotation.Nullable;
import javax.annotation.concurrent.ThreadSafe;
import java.util.ArrayList;
import java.util.Collections;
import java.util.HashMap;
import java.util.List;
import java.util.Map;
import java.util.function.Consumer;

/**
 * Top-level container class for Optimizely functionality.
 * Thread-safe, so can be created as a singleton and safely passed around.
 *
 * Example instantiation:
 * <pre>
 *     Optimizely optimizely = Optimizely.builder(projectWatcher, eventHandler).build();
 * </pre>
 *
 * To activate an experiment and perform variation specific processing:
 * <pre>
 *     Variation variation = optimizely.activate(experimentKey, userId, attributes);
 *     if (variation.is("ALGORITHM_A")) {
 *         // execute code for algorithm A
 *     } else if (variation.is("ALGORITHM_B")) {
 *         // execute code for algorithm B
 *     } else {
 *         // execute code for default algorithm
 *     }
 * </pre>
 *
 * <b>NOTE:</b> by default, all exceptions originating from {@code Optimizely} calls are suppressed.
 * For example, attempting to activate an experiment that does not exist in the project config will cause an error
 * to be logged, and for the "control" variation to be returned.
 */
@ThreadSafe
public class Optimizely {

    private static final Logger logger = LoggerFactory.getLogger(Optimizely.class);

    @VisibleForTesting
    final DecisionService decisionService;
    @VisibleForTesting
    final EventFactory eventFactory;
    @VisibleForTesting
    final EventHandler eventHandler;
    @VisibleForTesting
    final ErrorHandler errorHandler;

    private final ProjectConfigManager projectConfigManager;

    // TODO should be private
    public final NotificationCenter notificationCenter = new NotificationCenter();

    private Consumer<OutgoingEvent> eventProcessor;

    @Nullable
    private final UserProfileService userProfileService;

    private Optimizely(@Nonnull EventHandler eventHandler,
                       @Nonnull EventFactory eventFactory,
                       @Nonnull ErrorHandler errorHandler,
                       @Nonnull DecisionService decisionService,
                       @Nonnull UserProfileService userProfileService,
                       @Nonnull ProjectConfigManager projectConfigManager
    ) {
        this.decisionService = decisionService;
        this.eventHandler = eventHandler;
        this.eventFactory = eventFactory;
        this.errorHandler = errorHandler;
        this.userProfileService = userProfileService;
<<<<<<< HEAD
        this.eventProcessor = outgoingEvent -> {
            final LogEvent logEvent = eventFactory.createLogEvent(outgoingEvent.buildEvent());

            // logging preserved from previous releases
            if (logger.isDebugEnabled()) {
                logger.debug("Dispatching {} event to URL {} with params {} and payload \"{}\".",
                    outgoingEvent.getEventType(), logEvent.getEndpointUrl(), logEvent.getRequestParams(), logEvent.getBody());
            }

            try {
                eventHandler.dispatchEvent(logEvent);
            } catch (Exception e) {
                logger.error("Failed to dispatch event", e);
                throw new RuntimeException(e); // TODO temp fix to get tests working
            }
        };
    }

    private Optimizely(
        EventHandler eventHandler,
        EventFactory eventFactory,
        ErrorHandler errorHandler,
        DecisionService decisionService,
        UserProfileService userProfileService,
        Processor<OutgoingEvent> eventProcessor
    ) {
        this.eventHandler = eventHandler;
        this.eventFactory = eventFactory;
        this.errorHandler = errorHandler;
        this.decisionService = decisionService;
        this.userProfileService = userProfileService;
        this.eventProcessor = eventProcessor::process;

        LifecycleAware.start(eventProcessor);
    }

    /**
     * Initializes the SDK state. Can conceivably re-use this in the future with datafile sync where
     * we can re-initialize the SDK instead of re-instantiating.
     */
    @VisibleForTesting
    void initialize(@Nonnull String datafile, @Nullable ProjectConfig projectConfig) {
        if (projectConfig == null) {
            try {
                projectConfig = new ProjectConfig.Builder()
                    .withDatafile(datafile)
                    .build();
                isValid = true;
                logger.info("Datafile is valid");
            } catch (ConfigParseException ex) {
                logger.error("Unable to parse the datafile", ex);
                logger.info("Datafile is invalid");
                errorHandler.handleError(new OptimizelyRuntimeException(ex));
            }
        } else {
            isValid = true;
        }

        this.projectConfig = projectConfig;
        if (decisionService == null) {
            Bucketer bucketer = new Bucketer(projectConfig);
            decisionService = new DecisionService(bucketer, errorHandler, projectConfig, userProfileService);
        }
=======
        this.projectConfigManager = projectConfigManager;
>>>>>>> 3ea9ddcb
    }

    /**
     * Determine if the instance of the Optimizely client is valid. An instance can be deemed invalid if it was not
     * initialized properly due to an invalid datafile being passed in.
     *
     * @return True if the Optimizely instance is valid.
     * False if the Optimizely instance is not valid.
     */
    public boolean isValid() {
        return getProjectConfig() != null;
    }

    //======== activate calls ========//

    @Nullable
    public Variation activate(@Nonnull String experimentKey,
                              @Nonnull String userId) throws UnknownExperimentException {
        return activate(experimentKey, userId, Collections.<String, String>emptyMap());
    }

    @Nullable
    public Variation activate(@Nonnull String experimentKey,
                              @Nonnull String userId,
                              @Nonnull Map<String, ?> attributes) throws UnknownExperimentException {

        if (experimentKey == null) {
            logger.error("The experimentKey parameter must be nonnull.");
            return null;
        }

        if (!validateUserId(userId)) {
            logger.info("Not activating user for experiment \"{}\".", experimentKey);
            return null;
        }

        ProjectConfig projectConfig = getProjectConfig();
        if (projectConfig == null) {
            logger.error("Optimizely instance is not valid, failing activate call.");
            return null;
        }

        Experiment experiment = projectConfig.getExperimentForKey(experimentKey, errorHandler);
        if (experiment == null) {
            // if we're unable to retrieve the associated experiment, return null
            logger.info("Not activating user \"{}\" for experiment \"{}\".", userId, experimentKey);
            return null;
        }

        return activate(projectConfig, experiment, userId, attributes);
    }

    @Nullable
    public Variation activate(@Nonnull Experiment experiment,
                              @Nonnull String userId) {
        return activate(experiment, userId, Collections.<String, String>emptyMap());
    }

    @Nullable
    public Variation activate(@Nonnull Experiment experiment,
                              @Nonnull String userId,
                              @Nonnull Map<String, ?> attributes) {
        return activate(getProjectConfig(), experiment, userId, attributes);
    }

    @Nullable
    private Variation activate(@Nullable ProjectConfig projectConfig,
                               @Nonnull Experiment experiment,
                               @Nonnull String userId,
                               @Nonnull Map<String, ?> attributes) {
        if (projectConfig == null) {
            logger.error("Optimizely instance is not valid, failing activate call.");
            return null;
        }

        if (!validateUserId(userId)) {
            logger.info("Not activating user \"{}\" for experiment \"{}\".", userId, experiment.getKey());
            return null;
        }
        Map<String, ?> copiedAttributes = copyAttributes(attributes);
        // bucket the user to the given experiment and dispatch an impression event
        Variation variation = decisionService.getVariation(experiment, userId, copiedAttributes, projectConfig);
        if (variation == null) {
            logger.info("Not activating user \"{}\" for experiment \"{}\".", userId, experiment.getKey());
            return null;
        }

        sendImpression(projectConfig, experiment, userId, copiedAttributes, variation);

        return variation;
    }

    private void sendImpression(@Nonnull ProjectConfig projectConfig,
                                @Nonnull Experiment experiment,
                                @Nonnull String userId,
                                @Nonnull Map<String, ?> filteredAttributes,
                                @Nonnull Variation variation) {
        if (experiment.isRunning()) {
            OutgoingImpression impression = OutgoingImpression.create(projectConfig, ImpressionEvent.builder()
                .experiment(experiment)
                .variation(variation)
                .userId(userId)
                .userAttributes(EventFactory.buildAttributeList(projectConfig, filteredAttributes)));

            logger.info("Activating user \"{}\" in experiment \"{}\".", userId, experiment.getKey());

            try {
                eventProcessor.accept(impression);
            } catch (Exception e) {
                logger.error("Unexpected exception in event dispatcher", e);
            }

            notificationCenter.sendNotifications(NotificationCenter.NotificationType.Activate, experiment, userId,
                filteredAttributes,
                variation,
                // Create a LogEvent that's just for notificationCenter listeners
                // This is to maintain backwards compatibility.
                // The LogEvent given to listener may not match the actual one
                // that EventHandler receives, i.e. if batching is enabled.
                // NOTE: LogEvent that listener receives will not
                eventFactory.createImpressionEvent(
                    projectConfig,
                    experiment,
                    variation,
                    userId,
                    filteredAttributes));
        } else {
            logger.info("Experiment has \"Launched\" status so not dispatching event during activation.");
        }
    }

    //======== track calls ========//

    public void track(@Nonnull String eventName,
                      @Nonnull String userId) throws UnknownEventTypeException {
        track(eventName, userId, Collections.<String, String>emptyMap(), Collections.<String, Object>emptyMap());
    }

    public void track(@Nonnull String eventName,
                      @Nonnull String userId,
                      @Nonnull Map<String, ?> attributes) throws UnknownEventTypeException {
        track(eventName, userId, attributes, Collections.<String, String>emptyMap());
    }

    public void track(@Nonnull String eventName,
                      @Nonnull String userId,
                      @Nonnull Map<String, ?> attributes,
                      @Nonnull Map<String, ?> eventTags) throws UnknownEventTypeException {
        if (!validateUserId(userId)) {
            logger.info("Not tracking event \"{}\".", eventName);
            return;
        }

        if (eventName == null || eventName.trim().isEmpty()) {
            logger.error("Event Key is null or empty when non-null and non-empty String was expected.");
            logger.info("Not tracking event for user \"{}\".", userId);
            return;
        }

        ProjectConfig projectConfig = getProjectConfig();
        if (projectConfig == null) {
            logger.error("Optimizely instance is not valid, failing isFeatureEnabled call.");
            return;
        }

        Map<String, ?> copiedAttributes = copyAttributes(attributes);

        EventType eventType = projectConfig.getEventTypeForName(eventName, errorHandler);
        if (eventType == null) {
            // if no matching event type could be found, do not dispatch an event
            logger.info("Not tracking event \"{}\" for user \"{}\".", eventName, userId);
            return;
        }

        if (eventTags == null) {
            logger.warn("Event tags is null when non-null was expected. Defaulting to an empty event tags map.");
        }

        // create the conversion event request parameters, then dispatch
        logger.info("Tracking event \"{}\" for user \"{}\".", eventName, userId);

        OutgoingConversion conversion = OutgoingConversion.createConversion(projectConfig, Conversion.builder()
            .event(eventType)
            .tags(eventTags)
            .userId(userId)
            .userAttributes(EventFactory.buildAttributeList(projectConfig, copiedAttributes)));

        try {
            eventProcessor.accept(conversion);
        } catch (Exception e) {
            logger.error("Unexpected exception in event dispatcher", e);
        }

        notificationCenter.sendNotifications(NotificationCenter.NotificationType.Track, eventName, userId,
            copiedAttributes,
            eventTags,
            // create a LogEvent that's just for listeners to maintain backwards compatibility.
            // note: this may not be the actual LogEvent that's given to EventHandler when batching is enabled.
            eventFactory.createConversionEvent(
                projectConfig,
                userId,
                eventType.getId(),
                eventType.getKey(),
                copiedAttributes,
                eventTags
            ));
    }

    //======== FeatureFlag APIs ========//

    /**
     * Determine whether a boolean feature is enabled.
     * Send an impression event if the user is bucketed into an experiment using the feature.
     *
     * @param featureKey The unique key of the feature.
     * @param userId     The ID of the user.
     * @return True if the feature is enabled.
     * False if the feature is disabled.
     * False if the feature is not found.
     */
    @Nonnull
    public Boolean isFeatureEnabled(@Nonnull String featureKey,
                                    @Nonnull String userId) {
        return isFeatureEnabled(featureKey, userId, Collections.<String, String>emptyMap());
    }

    /**
     * Determine whether a boolean feature is enabled.
     * Send an impression event if the user is bucketed into an experiment using the feature.
     *
     * @param featureKey The unique key of the feature.
     * @param userId     The ID of the user.
     * @param attributes The user's attributes.
     * @return True if the feature is enabled.
     * False if the feature is disabled.
     * False if the feature is not found.
     */
    @Nonnull
    public Boolean isFeatureEnabled(@Nonnull String featureKey,
                                    @Nonnull String userId,
                                    @Nonnull Map<String, ?> attributes) {
        if (featureKey == null) {
            logger.warn("The featureKey parameter must be nonnull.");
            return false;
        } else if (userId == null) {
            logger.warn("The userId parameter must be nonnull.");
            return false;
        }

        ProjectConfig projectConfig = getProjectConfig();
        if (projectConfig == null) {
            logger.error("Optimizely instance is not valid, failing isFeatureEnabled call.");
            return false;
        }

        FeatureFlag featureFlag = projectConfig.getFeatureKeyMapping().get(featureKey);
        if (featureFlag == null) {
            logger.info("No feature flag was found for key \"{}\".", featureKey);
            return false;
        }

        Map<String, ?> copiedAttributes = copyAttributes(attributes);
        FeatureDecision featureDecision = decisionService.getVariationForFeature(featureFlag, userId, copiedAttributes, projectConfig);

        if (featureDecision.variation != null) {
            if (featureDecision.decisionSource.equals(FeatureDecision.DecisionSource.EXPERIMENT)) {
                sendImpression(
                    projectConfig,
                    featureDecision.experiment,
                    userId,
                    copiedAttributes,
                    featureDecision.variation);
            } else {
                logger.info("The user \"{}\" is not included in an experiment for feature \"{}\".",
                    userId, featureKey);
            }
            if (featureDecision.variation.getFeatureEnabled()) {
                logger.info("Feature \"{}\" is enabled for user \"{}\".", featureKey, userId);
                return true;
            }
        }

        logger.info("Feature \"{}\" is not enabled for user \"{}\".", featureKey, userId);
        return false;
    }

    /**
     * Get the Boolean value of the specified variable in the feature.
     *
     * @param featureKey  The unique key of the feature.
     * @param variableKey The unique key of the variable.
     * @param userId      The ID of the user.
     * @return The Boolean value of the boolean single variable feature.
     * Null if the feature could not be found.
     */
    @Nullable
    public Boolean getFeatureVariableBoolean(@Nonnull String featureKey,
                                             @Nonnull String variableKey,
                                             @Nonnull String userId) {
        return getFeatureVariableBoolean(featureKey, variableKey, userId, Collections.<String, String>emptyMap());
    }

    /**
     * Get the Boolean value of the specified variable in the feature.
     *
     * @param featureKey  The unique key of the feature.
     * @param variableKey The unique key of the variable.
     * @param userId      The ID of the user.
     * @param attributes  The user's attributes.
     * @return The Boolean value of the boolean single variable feature.
     * Null if the feature or variable could not be found.
     */
    @Nullable
    public Boolean getFeatureVariableBoolean(@Nonnull String featureKey,
                                             @Nonnull String variableKey,
                                             @Nonnull String userId,
                                             @Nonnull Map<String, ?> attributes) {

        String variableValue = getFeatureVariableValueForType(
            featureKey,
            variableKey,
            userId,
            attributes,
            FeatureVariable.VariableType.BOOLEAN
        );
        if (variableValue != null) {
            return Boolean.parseBoolean(variableValue);
        }
        return null;
    }

    /**
     * Get the Double value of the specified variable in the feature.
     *
     * @param featureKey  The unique key of the feature.
     * @param variableKey The unique key of the variable.
     * @param userId      The ID of the user.
     * @return The Double value of the double single variable feature.
     * Null if the feature or variable could not be found.
     */
    @Nullable
    public Double getFeatureVariableDouble(@Nonnull String featureKey,
                                           @Nonnull String variableKey,
                                           @Nonnull String userId) {
        return getFeatureVariableDouble(featureKey, variableKey, userId, Collections.<String, String>emptyMap());
    }

    /**
     * Get the Double value of the specified variable in the feature.
     *
     * @param featureKey  The unique key of the feature.
     * @param variableKey The unique key of the variable.
     * @param userId      The ID of the user.
     * @param attributes  The user's attributes.
     * @return The Double value of the double single variable feature.
     * Null if the feature or variable could not be found.
     */
    @Nullable
    public Double getFeatureVariableDouble(@Nonnull String featureKey,
                                           @Nonnull String variableKey,
                                           @Nonnull String userId,
                                           @Nonnull Map<String, ?> attributes) {

        String variableValue = getFeatureVariableValueForType(
            featureKey,
            variableKey,
            userId,
            attributes,
            FeatureVariable.VariableType.DOUBLE
        );
        if (variableValue != null) {
            try {
                return Double.parseDouble(variableValue);
            } catch (NumberFormatException exception) {
                logger.error("NumberFormatException while trying to parse \"" + variableValue +
                    "\" as Double. " + exception);
            }
        }
        return null;
    }

    /**
     * Get the Integer value of the specified variable in the feature.
     *
     * @param featureKey  The unique key of the feature.
     * @param variableKey The unique key of the variable.
     * @param userId      The ID of the user.
     * @return The Integer value of the integer single variable feature.
     * Null if the feature or variable could not be found.
     */
    @Nullable
    public Integer getFeatureVariableInteger(@Nonnull String featureKey,
                                             @Nonnull String variableKey,
                                             @Nonnull String userId) {
        return getFeatureVariableInteger(featureKey, variableKey, userId, Collections.<String, String>emptyMap());
    }

    /**
     * Get the Integer value of the specified variable in the feature.
     *
     * @param featureKey  The unique key of the feature.
     * @param variableKey The unique key of the variable.
     * @param userId      The ID of the user.
     * @param attributes  The user's attributes.
     * @return The Integer value of the integer single variable feature.
     * Null if the feature or variable could not be found.
     */
    @Nullable
    public Integer getFeatureVariableInteger(@Nonnull String featureKey,
                                             @Nonnull String variableKey,
                                             @Nonnull String userId,
                                             @Nonnull Map<String, ?> attributes) {

        String variableValue = getFeatureVariableValueForType(
            featureKey,
            variableKey,
            userId,
            attributes,
            FeatureVariable.VariableType.INTEGER
        );
        if (variableValue != null) {
            try {
                return Integer.parseInt(variableValue);
            } catch (NumberFormatException exception) {
                logger.error("NumberFormatException while trying to parse \"" + variableValue +
                    "\" as Integer. " + exception.toString());
            }
        }
        return null;
    }

    /**
     * Get the String value of the specified variable in the feature.
     *
     * @param featureKey  The unique key of the feature.
     * @param variableKey The unique key of the variable.
     * @param userId      The ID of the user.
     * @return The String value of the string single variable feature.
     * Null if the feature or variable could not be found.
     */
    @Nullable
    public String getFeatureVariableString(@Nonnull String featureKey,
                                           @Nonnull String variableKey,
                                           @Nonnull String userId) {
        return getFeatureVariableString(featureKey, variableKey, userId, Collections.<String, String>emptyMap());
    }

    /**
     * Get the String value of the specified variable in the feature.
     *
     * @param featureKey  The unique key of the feature.
     * @param variableKey The unique key of the variable.
     * @param userId      The ID of the user.
     * @param attributes  The user's attributes.
     * @return The String value of the string single variable feature.
     * Null if the feature or variable could not be found.
     */
    @Nullable
    public String getFeatureVariableString(@Nonnull String featureKey,
                                           @Nonnull String variableKey,
                                           @Nonnull String userId,
                                           @Nonnull Map<String, ?> attributes) {

        return getFeatureVariableValueForType(
            featureKey,
            variableKey,
            userId,
            attributes,
            FeatureVariable.VariableType.STRING);
    }

    @VisibleForTesting
    String getFeatureVariableValueForType(@Nonnull String featureKey,
                                          @Nonnull String variableKey,
                                          @Nonnull String userId,
                                          @Nonnull Map<String, ?> attributes,
                                          @Nonnull FeatureVariable.VariableType variableType) {
        if (featureKey == null) {
            logger.warn("The featureKey parameter must be nonnull.");
            return null;
        } else if (variableKey == null) {
            logger.warn("The variableKey parameter must be nonnull.");
            return null;
        } else if (userId == null) {
            logger.warn("The userId parameter must be nonnull.");
            return null;
        }

        ProjectConfig projectConfig = getProjectConfig();
        if (projectConfig == null) {
            logger.error("Optimizely instance is not valid, failing getFeatureVariableValueForType call. type: {}", variableType);
            return null;
        }

        FeatureFlag featureFlag = projectConfig.getFeatureKeyMapping().get(featureKey);
        if (featureFlag == null) {
            logger.info("No feature flag was found for key \"{}\".", featureKey);
            return null;
        }

        FeatureVariable variable = featureFlag.getVariableKeyToFeatureVariableMap().get(variableKey);
        if (variable == null) {
            logger.info("No feature variable was found for key \"{}\" in feature flag \"{}\".",
                variableKey, featureKey);
            return null;
        } else if (!variable.getType().equals(variableType)) {
            logger.info("The feature variable \"" + variableKey +
                "\" is actually of type \"" + variable.getType().toString() +
                "\" type. You tried to access it as type \"" + variableType.toString() +
                "\". Please use the appropriate feature variable accessor.");
            return null;
        }

        String variableValue = variable.getDefaultValue();
        Map<String, ?> copiedAttributes = copyAttributes(attributes);
        FeatureDecision featureDecision = decisionService.getVariationForFeature(featureFlag, userId, copiedAttributes, projectConfig);
        if (featureDecision.variation != null) {
            FeatureVariableUsageInstance featureVariableUsageInstance =
                featureDecision.variation.getVariableIdToFeatureVariableUsageInstanceMap().get(variable.getId());
            if (featureVariableUsageInstance != null) {
                variableValue = featureVariableUsageInstance.getValue();
            } else {
                variableValue = variable.getDefaultValue();
            }
        } else {
            logger.info("User \"{}\" was not bucketed into any variation for feature flag \"{}\". " +
                    "The default value \"{}\" for \"{}\" is being returned.",
                userId, featureKey, variableValue, variableKey
            );
        }

        return variableValue;
    }

    /**
     * Get the list of features that are enabled for the user.
     * TODO revisit this method. Calling this as-is can dramatically increase visitor impression counts.
     *
     * @param userId     The ID of the user.
     * @param attributes The user's attributes.
     * @return List of the feature keys that are enabled for the user if the userId is empty it will
     * return Empty List.
     */
    public List<String> getEnabledFeatures(@Nonnull String userId, @Nonnull Map<String, ?> attributes) {
        List<String> enabledFeaturesList = new ArrayList<String>();
        if (!validateUserId(userId)) {
            return enabledFeaturesList;
        }

        ProjectConfig projectConfig = getProjectConfig();
        if (projectConfig == null) {
            logger.error("Optimizely instance is not valid, failing isFeatureEnabled call.");
            return enabledFeaturesList;
        }

        Map<String, ?> copiedAttributes = copyAttributes(attributes);
        for (FeatureFlag featureFlag : projectConfig.getFeatureFlags()) {
            String featureKey = featureFlag.getKey();
            if (isFeatureEnabled(featureKey, userId, copiedAttributes))
                enabledFeaturesList.add(featureKey);
        }

        return enabledFeaturesList;
    }

    //======== getVariation calls ========//

    @Nullable
    public Variation getVariation(@Nonnull Experiment experiment,
                                  @Nonnull String userId) throws UnknownExperimentException {

        return getVariation(experiment, userId, Collections.<String, String>emptyMap());
    }

    @Nullable
    public Variation getVariation(@Nonnull Experiment experiment,
                                  @Nonnull String userId,
                                  @Nonnull Map<String, ?> attributes) throws UnknownExperimentException {
        Map<String, ?> copiedAttributes = copyAttributes(attributes);

        return decisionService.getVariation(experiment, userId, copiedAttributes, getProjectConfig());
    }

    @Nullable
    public Variation getVariation(@Nonnull String experimentKey,
                                  @Nonnull String userId) throws UnknownExperimentException {

        return getVariation(experimentKey, userId, Collections.<String, String>emptyMap());
    }

    @Nullable
    public Variation getVariation(@Nonnull String experimentKey,
                                  @Nonnull String userId,
                                  @Nonnull Map<String, ?> attributes) {
        if (!validateUserId(userId)) {
            return null;
        }

        if (experimentKey == null || experimentKey.trim().isEmpty()) {
            logger.error("The experimentKey parameter must be nonnull.");
            return null;
        }

        ProjectConfig projectConfig = getProjectConfig();
        if (projectConfig == null) {
            logger.error("Optimizely instance is not valid, failing isFeatureEnabled call.");
            return null;
        }

        Experiment experiment = projectConfig.getExperimentForKey(experimentKey, errorHandler);
        if (experiment == null) {
            // if we're unable to retrieve the associated experiment, return null
            return null;
        }
        Map<String, ?> copiedAttributes = copyAttributes(attributes);
        return decisionService.getVariation(experiment, userId, copiedAttributes, projectConfig);
    }

    /**
     * Force a user into a variation for a given experiment.
     * The forced variation value does not persist across application launches.
     * If the experiment key is not in the project file, this call fails and returns false.
     * If the variationKey is not in the experiment, this call fails.
     *
     * @param experimentKey The key for the experiment.
     * @param userId        The user ID to be used for bucketing.
     * @param variationKey  The variation key to force the user into.  If the variation key is null
     *                      then the forcedVariation for that experiment is removed.
     * @return boolean A boolean value that indicates if the set completed successfully.
     */
    public boolean setForcedVariation(@Nonnull String experimentKey,
                                      @Nonnull String userId,
                                      @Nullable String variationKey) {
        ProjectConfig projectConfig = getProjectConfig();
        if (projectConfig == null) {
            logger.error("Optimizely instance is not valid, failing isFeatureEnabled call.");
            return false;
        }

        // TODO this is problematic if swapping out ProjectConfigs.
        // This state should be represented elsewhere like in a ephemeral UserProfileService.
        return projectConfig.setForcedVariation(experimentKey, userId, variationKey);
    }

    /**
     * Gets the forced variation for a given user and experiment.
     * This method just calls into the {@link ProjectConfig#getForcedVariation(String, String)}
     * method of the same signature.
     *
     * @param experimentKey The key for the experiment.
     * @param userId        The user ID to be used for bucketing.
     * @return The variation the user was bucketed into. This value can be null if the
     * forced variation fails.
     */
    @Nullable
    public Variation getForcedVariation(@Nonnull String experimentKey,
                                        @Nonnull String userId) {
        ProjectConfig projectConfig = getProjectConfig();
        if (projectConfig == null) {
            logger.error("Optimizely instance is not valid, failing getForcedVariation call.");
            return null;
        }

        return projectConfig.getForcedVariation(experimentKey, userId);
    }

    /**
     * @return the current {@link ProjectConfig} instance.
     */
    @Nullable
    public ProjectConfig getProjectConfig() {
        return projectConfigManager.getConfig();
    }

    @Nullable
    public UserProfileService getUserProfileService() {
        return userProfileService;
    }

    //======== Helper methods ========//

    /**
     * Helper function to check that the provided userId is valid
     *
     * @param userId the userId being validated
     * @return whether the user ID is valid
     */
    private boolean validateUserId(String userId) {
        if (userId == null) {
            logger.error("The user ID parameter must be nonnull.");
            return false;
        }

        return true;
    }

    /**
     * Helper method which makes separate copy of attributesMap variable and returns it
     *
     * @param attributes map to copy
     * @return copy of attributes
     */
    private Map<String, ?> copyAttributes(Map<String, ?> attributes) {
        Map<String, ?> copiedAttributes = null;
        if (attributes != null) {
            copiedAttributes = new HashMap<>(attributes);
        }
        return copiedAttributes;
    }

    //======== Builder ========//

    public static Builder builder(@Nonnull String datafile,
                                  @Nonnull EventHandler eventHandler) {
        return new Builder(datafile, eventHandler);
    }

    public static Builder builder(@Nonnull ProjectConfigManager projectConfigManager,
                                  @Nonnull EventHandler eventHandler) {
        return new Builder(projectConfigManager, eventHandler);
    }

    /**
     * {@link Optimizely} instance builder.
     * <p>
     * <b>NOTE</b>, the default value for {@link #eventHandler} is a {@link NoOpErrorHandler} instance, meaning that the
     * created {@link Optimizely} object will <b>NOT</b> throw exceptions unless otherwise specified.
     *
     * @see #builder(String, EventHandler)
     */
    public static class Builder {

        private String datafile;
        private Bucketer bucketer;
        private DecisionService decisionService;
        private ErrorHandler errorHandler;
        private EventHandler eventHandler;
        private EventFactory eventFactory;
        private ClientEngine clientEngine;
        private String clientVersion;
        private ProjectConfig projectConfig;
        private ProjectConfigManager projectConfigManager;
        private UserProfileService userProfileService;

        public Builder(@Nonnull String datafile,
                       @Nonnull EventHandler eventHandler) {
            this.datafile = datafile;
            this.eventHandler = eventHandler;
        }

        public Builder(@Nonnull ProjectConfigManager projectConfigManager,
                       @Nonnull EventHandler eventHandler) {
            this.projectConfigManager = projectConfigManager;
            this.eventHandler = eventHandler;
        }

        public Builder withErrorHandler(ErrorHandler errorHandler) {
            this.errorHandler = errorHandler;
            return this;
        }

        public Builder withUserProfileService(UserProfileService userProfileService) {
            this.userProfileService = userProfileService;
            return this;
        }

        public Builder withClientEngine(ClientEngine clientEngine) {
            this.clientEngine = clientEngine;
            return this;
        }

        public Builder withClientVersion(String clientVersion) {
            this.clientVersion = clientVersion;
            return this;
        }

        public Builder withConfigManager(ProjectConfigManager projectConfigManager) {
            this.projectConfigManager = projectConfigManager;
            return this;
        }

        // Helper function for making testing easier
        protected Builder withBucketing(Bucketer bucketer) {
            this.bucketer = bucketer;
            return this;
        }

        protected Builder withConfig(ProjectConfig projectConfig) {
            this.projectConfig = projectConfig;
            return this;
        }

        protected Builder withDecisionService(DecisionService decisionService) {
            this.decisionService = decisionService;
            return this;
        }

        protected Builder withEventBuilder(EventFactory eventFactory) {
            this.eventFactory = eventFactory;
            return this;
        }


        public Optimizely build() {
            if (clientEngine == null) {
                clientEngine = ClientEngine.JAVA_SDK;
            }

            if (clientVersion == null) {
                clientVersion = BuildVersionInfo.VERSION;
            }

            if (eventFactory == null) {
                eventFactory = new EventFactory(clientEngine, clientVersion);
            }

            if (errorHandler == null) {
                errorHandler = new NoOpErrorHandler();
            }

            if (bucketer == null) {
                bucketer = new Bucketer();
            }

            if (decisionService == null) {
                decisionService = new DecisionService(bucketer, errorHandler, userProfileService);
            }

            if (projectConfig == null && datafile != null && !datafile.isEmpty()) {
                try {
                    projectConfig = new DatafileProjectConfig.Builder().withDatafile(datafile).build();
                    logger.info("Datafile successfully loaded with revision: {}", projectConfig.getRevision());
                } catch (ConfigParseException ex) {
                    logger.error("Unable to parse the datafile", ex);
                    logger.info("Datafile is invalid");
                    errorHandler.handleError(new OptimizelyRuntimeException(ex));
                }
            }

            FallbackProjectConfigManager.Builder builder = FallbackProjectConfigManager.builder();
            if (projectConfigManager != null) {
                builder.add(projectConfigManager);
            }

            if (projectConfig != null) {
                builder.add(StaticProjectConfigManager.create(projectConfig));
            }

            return new Optimizely(eventHandler, eventFactory, errorHandler, decisionService, userProfileService, builder.build());
        }
    }
}<|MERGE_RESOLUTION|>--- conflicted
+++ resolved
@@ -16,37 +16,20 @@
 package com.optimizely.ab;
 
 import com.optimizely.ab.annotations.VisibleForTesting;
-import com.optimizely.ab.api.ImpressionEvent;
 import com.optimizely.ab.bucketing.Bucketer;
 import com.optimizely.ab.bucketing.DecisionService;
 import com.optimizely.ab.bucketing.FeatureDecision;
 import com.optimizely.ab.bucketing.UserProfileService;
-<<<<<<< HEAD
-import com.optimizely.ab.common.lifecycle.LifecycleAware;
-import com.optimizely.ab.config.EventType;
-import com.optimizely.ab.config.Experiment;
-import com.optimizely.ab.config.FeatureFlag;
-import com.optimizely.ab.config.FeatureVariable;
-import com.optimizely.ab.config.FeatureVariableUsageInstance;
-import com.optimizely.ab.config.ProjectConfig;
-import com.optimizely.ab.config.Variation;
-=======
 import com.optimizely.ab.config.*;
->>>>>>> 3ea9ddcb
 import com.optimizely.ab.config.parser.ConfigParseException;
 import com.optimizely.ab.error.ErrorHandler;
 import com.optimizely.ab.error.NoOpErrorHandler;
 import com.optimizely.ab.event.EventHandler;
 import com.optimizely.ab.event.LogEvent;
 import com.optimizely.ab.event.internal.BuildVersionInfo;
-import com.optimizely.ab.event.internal.Conversion;
 import com.optimizely.ab.event.internal.EventFactory;
 import com.optimizely.ab.event.internal.payload.EventBatch.ClientEngine;
 import com.optimizely.ab.notification.NotificationCenter;
-import com.optimizely.ab.processor.Processor;
-import com.optimizely.ab.processor.internal.OutgoingConversion;
-import com.optimizely.ab.processor.internal.OutgoingEvent;
-import com.optimizely.ab.processor.internal.OutgoingImpression;
 import org.slf4j.Logger;
 import org.slf4j.LoggerFactory;
 
@@ -58,7 +41,6 @@
 import java.util.HashMap;
 import java.util.List;
 import java.util.Map;
-import java.util.function.Consumer;
 
 /**
  * Top-level container class for Optimizely functionality.
@@ -104,8 +86,6 @@
     // TODO should be private
     public final NotificationCenter notificationCenter = new NotificationCenter();
 
-    private Consumer<OutgoingEvent> eventProcessor;
-
     @Nullable
     private final UserProfileService userProfileService;
 
@@ -121,73 +101,7 @@
         this.eventFactory = eventFactory;
         this.errorHandler = errorHandler;
         this.userProfileService = userProfileService;
-<<<<<<< HEAD
-        this.eventProcessor = outgoingEvent -> {
-            final LogEvent logEvent = eventFactory.createLogEvent(outgoingEvent.buildEvent());
-
-            // logging preserved from previous releases
-            if (logger.isDebugEnabled()) {
-                logger.debug("Dispatching {} event to URL {} with params {} and payload \"{}\".",
-                    outgoingEvent.getEventType(), logEvent.getEndpointUrl(), logEvent.getRequestParams(), logEvent.getBody());
-            }
-
-            try {
-                eventHandler.dispatchEvent(logEvent);
-            } catch (Exception e) {
-                logger.error("Failed to dispatch event", e);
-                throw new RuntimeException(e); // TODO temp fix to get tests working
-            }
-        };
-    }
-
-    private Optimizely(
-        EventHandler eventHandler,
-        EventFactory eventFactory,
-        ErrorHandler errorHandler,
-        DecisionService decisionService,
-        UserProfileService userProfileService,
-        Processor<OutgoingEvent> eventProcessor
-    ) {
-        this.eventHandler = eventHandler;
-        this.eventFactory = eventFactory;
-        this.errorHandler = errorHandler;
-        this.decisionService = decisionService;
-        this.userProfileService = userProfileService;
-        this.eventProcessor = eventProcessor::process;
-
-        LifecycleAware.start(eventProcessor);
-    }
-
-    /**
-     * Initializes the SDK state. Can conceivably re-use this in the future with datafile sync where
-     * we can re-initialize the SDK instead of re-instantiating.
-     */
-    @VisibleForTesting
-    void initialize(@Nonnull String datafile, @Nullable ProjectConfig projectConfig) {
-        if (projectConfig == null) {
-            try {
-                projectConfig = new ProjectConfig.Builder()
-                    .withDatafile(datafile)
-                    .build();
-                isValid = true;
-                logger.info("Datafile is valid");
-            } catch (ConfigParseException ex) {
-                logger.error("Unable to parse the datafile", ex);
-                logger.info("Datafile is invalid");
-                errorHandler.handleError(new OptimizelyRuntimeException(ex));
-            }
-        } else {
-            isValid = true;
-        }
-
-        this.projectConfig = projectConfig;
-        if (decisionService == null) {
-            Bucketer bucketer = new Bucketer(projectConfig);
-            decisionService = new DecisionService(bucketer, errorHandler, projectConfig, userProfileService);
-        }
-=======
         this.projectConfigManager = projectConfigManager;
->>>>>>> 3ea9ddcb
     }
 
     /**
@@ -286,34 +200,28 @@
                                 @Nonnull Map<String, ?> filteredAttributes,
                                 @Nonnull Variation variation) {
         if (experiment.isRunning()) {
-            OutgoingImpression impression = OutgoingImpression.create(projectConfig, ImpressionEvent.builder()
-                .experiment(experiment)
-                .variation(variation)
-                .userId(userId)
-                .userAttributes(EventFactory.buildAttributeList(projectConfig, filteredAttributes)));
-
+            LogEvent impressionEvent = eventFactory.createImpressionEvent(
+                projectConfig,
+                experiment,
+                variation,
+                userId,
+                filteredAttributes);
             logger.info("Activating user \"{}\" in experiment \"{}\".", userId, experiment.getKey());
 
+            if (logger.isDebugEnabled()) {
+                logger.debug(
+                    "Dispatching impression event to URL {} with params {} and payload \"{}\".",
+                    impressionEvent.getEndpointUrl(), impressionEvent.getRequestParams(), impressionEvent.getBody());
+            }
+
             try {
-                eventProcessor.accept(impression);
+                eventHandler.dispatchEvent(impressionEvent);
             } catch (Exception e) {
                 logger.error("Unexpected exception in event dispatcher", e);
             }
 
             notificationCenter.sendNotifications(NotificationCenter.NotificationType.Activate, experiment, userId,
-                filteredAttributes,
-                variation,
-                // Create a LogEvent that's just for notificationCenter listeners
-                // This is to maintain backwards compatibility.
-                // The LogEvent given to listener may not match the actual one
-                // that EventHandler receives, i.e. if batching is enabled.
-                // NOTE: LogEvent that listener receives will not
-                eventFactory.createImpressionEvent(
-                    projectConfig,
-                    experiment,
-                    variation,
-                    userId,
-                    filteredAttributes));
+                filteredAttributes, variation, impressionEvent);
         } else {
             logger.info("Experiment has \"Launched\" status so not dispatching event during activation.");
         }
@@ -367,33 +275,29 @@
         }
 
         // create the conversion event request parameters, then dispatch
+        LogEvent conversionEvent = eventFactory.createConversionEvent(
+            projectConfig,
+            userId,
+            eventType.getId(),
+            eventType.getKey(),
+            copiedAttributes,
+            eventTags);
+
         logger.info("Tracking event \"{}\" for user \"{}\".", eventName, userId);
 
-        OutgoingConversion conversion = OutgoingConversion.createConversion(projectConfig, Conversion.builder()
-            .event(eventType)
-            .tags(eventTags)
-            .userId(userId)
-            .userAttributes(EventFactory.buildAttributeList(projectConfig, copiedAttributes)));
+        if (logger.isDebugEnabled()) {
+            logger.debug("Dispatching conversion event to URL {} with params {} and payload \"{}\".",
+                conversionEvent.getEndpointUrl(), conversionEvent.getRequestParams(), conversionEvent.getBody());
+        }
 
         try {
-            eventProcessor.accept(conversion);
+            eventHandler.dispatchEvent(conversionEvent);
         } catch (Exception e) {
             logger.error("Unexpected exception in event dispatcher", e);
         }
 
         notificationCenter.sendNotifications(NotificationCenter.NotificationType.Track, eventName, userId,
-            copiedAttributes,
-            eventTags,
-            // create a LogEvent that's just for listeners to maintain backwards compatibility.
-            // note: this may not be the actual LogEvent that's given to EventHandler when batching is enabled.
-            eventFactory.createConversionEvent(
-                projectConfig,
-                userId,
-                eventType.getId(),
-                eventType.getKey(),
-                copiedAttributes,
-                eventTags
-            ));
+            copiedAttributes, eventTags, conversionEvent);
     }
 
     //======== FeatureFlag APIs ========//

--- conflicted
+++ resolved
@@ -30,12 +30,7 @@
 import com.optimizely.ab.event.internal.BuildVersionInfo;
 import com.optimizely.ab.event.internal.EventFactory;
 import com.optimizely.ab.event.internal.payload.EventBatch.ClientEngine;
-<<<<<<< HEAD
-import com.optimizely.ab.notification.DecisionNotification;
-import com.optimizely.ab.notification.NotificationCenter;
-=======
 import com.optimizely.ab.notification.*;
->>>>>>> ba01220f
 import org.slf4j.Logger;
 import org.slf4j.LoggerFactory;
 
@@ -48,7 +43,6 @@
 import java.util.HashMap;
 import java.util.List;
 import java.util.Map;
-import java.util.concurrent.*;
 
 /**
  * Top-level container class for Optimizely functionality.
@@ -92,11 +86,7 @@
     private final ProjectConfigManager projectConfigManager;
 
     // TODO should be private
-<<<<<<< HEAD
-    public final NotificationCenter notificationCenter = new NotificationCenter();
-=======
     public final NotificationCenter notificationCenter;
->>>>>>> ba01220f
 
     @Nullable
     private final UserProfileService userProfileService;
@@ -105,14 +95,9 @@
                        @Nonnull EventFactory eventFactory,
                        @Nonnull ErrorHandler errorHandler,
                        @Nonnull DecisionService decisionService,
-<<<<<<< HEAD
-                       @Nonnull UserProfileService userProfileService,
-                       @Nonnull ProjectConfigManager projectConfigManager
-=======
                        @Nullable UserProfileService userProfileService,
                        @Nonnull ProjectConfigManager projectConfigManager,
                        @Nonnull NotificationCenter notificationCenter
->>>>>>> ba01220f
     ) {
         this.decisionService = decisionService;
         this.eventHandler = eventHandler;
@@ -120,8 +105,6 @@
         this.errorHandler = errorHandler;
         this.userProfileService = userProfileService;
         this.projectConfigManager = projectConfigManager;
-<<<<<<< HEAD
-=======
         this.notificationCenter = notificationCenter;
     }
 
@@ -149,7 +132,6 @@
         } catch (Exception e) {
             logger.warn("Unexpected exception on trying to close {}.", obj);
         }
->>>>>>> ba01220f
     }
 
     /**
@@ -158,15 +140,10 @@
      *
      * <b>NOTE:</b> There is a chance that this could be long running if the implementations of close are long running.
      */
-<<<<<<< HEAD
-    public boolean isValid() {
-        return getProjectConfig() != null;
-=======
     @Override
     public void close() {
         tryClose(eventHandler);
         tryClose(projectConfigManager);
->>>>>>> ba01220f
     }
 
     //======== activate calls ========//
@@ -414,14 +391,10 @@
         }
 
         Map<String, ?> copiedAttributes = copyAttributes(attributes);
-<<<<<<< HEAD
-        FeatureDecision featureDecision = decisionService.getVariationForFeature(featureFlag, userId, copiedAttributes, projectConfig);
-=======
         FeatureDecision.DecisionSource decisionSource = FeatureDecision.DecisionSource.ROLLOUT;
         FeatureDecision featureDecision = decisionService.getVariationForFeature(featureFlag, userId, copiedAttributes, projectConfig);
         Boolean featureEnabled = false;
         SourceInfo sourceInfo = new RolloutSourceInfo();
->>>>>>> ba01220f
 
         if (featureDecision.variation != null) {
             if (featureDecision.decisionSource.equals(FeatureDecision.DecisionSource.FEATURE_TEST)) {
@@ -682,10 +655,7 @@
         String variableValue = variable.getDefaultValue();
         Map<String, ?> copiedAttributes = copyAttributes(attributes);
         FeatureDecision featureDecision = decisionService.getVariationForFeature(featureFlag, userId, copiedAttributes, projectConfig);
-<<<<<<< HEAD
-=======
         Boolean featureEnabled = false;
->>>>>>> ba01220f
         if (featureDecision.variation != null) {
             if (featureDecision.variation.getFeatureEnabled()) {
                 FeatureVariableUsageInstance featureVariableUsageInstance =
@@ -815,7 +785,6 @@
         Variation variation = decisionService.getVariation(experiment, userId, copiedAttributes, projectConfig);
 
         String notificationType = NotificationCenter.DecisionNotificationType.AB_TEST.toString();
-<<<<<<< HEAD
 
         if (getProjectConfig().getExperimentFeatureKeyMapping().get(experiment.getId()) != null) {
             notificationType = NotificationCenter.DecisionNotificationType.FEATURE_TEST.toString();
@@ -829,23 +798,7 @@
             .withType(notificationType)
             .build();
 
-        notificationCenter.sendNotifications(decisionNotification);
-=======
-
-        if (getProjectConfig().getExperimentFeatureKeyMapping().get(experiment.getId()) != null) {
-            notificationType = NotificationCenter.DecisionNotificationType.FEATURE_TEST.toString();
-        }
-
-        DecisionNotification decisionNotification = DecisionNotification.newExperimentDecisionNotificationBuilder()
-            .withUserId(userId)
-            .withAttributes(copiedAttributes)
-            .withExperimentKey(experiment.getKey())
-            .withVariation(variation)
-            .withType(notificationType)
-            .build();
-
         notificationCenter.send(decisionNotification);
->>>>>>> ba01220f
 
         return variation;
     }
@@ -990,8 +943,6 @@
         return copiedAttributes;
     }
 
-<<<<<<< HEAD
-=======
     //======== Notification APIs ========//
 
     public NotificationCenter getNotificationCenter() {
@@ -1026,7 +977,6 @@
         return notificationCenter.addNotificationHandler(clazz, handler);
     }
 
->>>>>>> ba01220f
     //======== Builder ========//
     @Deprecated
     public static Builder builder(@Nonnull String datafile,
@@ -1065,12 +1015,6 @@
         // For backwards compatibility
         private AtomicProjectConfigManager fallbackConfigManager = new AtomicProjectConfigManager();
 
-<<<<<<< HEAD
-        // For backwards compatibility
-        private AtomicProjectConfigManager fallbackConfigManager = new AtomicProjectConfigManager();
-
-=======
->>>>>>> ba01220f
         @Deprecated
         public Builder(@Nonnull String datafile,
                        @Nonnull EventHandler eventHandler) {
@@ -1107,14 +1051,11 @@
 
         public Builder withConfigManager(ProjectConfigManager projectConfigManager) {
             this.projectConfigManager = projectConfigManager;
-<<<<<<< HEAD
-=======
             return this;
         }
 
         public Builder withNotificationCenter(NotificationCenter notificationCenter) {
             this.notificationCenter = notificationCenter;
->>>>>>> ba01220f
             return this;
         }
 
@@ -1186,11 +1127,6 @@
 
             if (projectConfigManager == null) {
                 projectConfigManager = fallbackConfigManager;
-<<<<<<< HEAD
-            }
-
-            return new Optimizely(eventHandler, eventFactory, errorHandler, decisionService, userProfileService, projectConfigManager);
-=======
             }
 
             if (notificationCenter == null) {
@@ -1198,7 +1134,6 @@
             }
 
             return new Optimizely(eventHandler, eventFactory, errorHandler, decisionService, userProfileService, projectConfigManager, notificationCenter);
->>>>>>> ba01220f
         }
     }
 }
/**
 *
 *    Copyright 2017-2019, Optimizely and contributors
 *
 *    Licensed under the Apache License, Version 2.0 (the "License");
 *    you may not use this file except in compliance with the License.
 *    You may obtain a copy of the License at
 *
 *        http://www.apache.org/licenses/LICENSE-2.0
 *
 *    Unless required by applicable law or agreed to in writing, software
 *    distributed under the License is distributed on an "AS IS" BASIS,
 *    WITHOUT WARRANTIES OR CONDITIONS OF ANY KIND, either express or implied.
 *    See the License for the specific language governing permissions and
 *    limitations under the License.
 */

package com.optimizely.ab.notification;

import com.optimizely.ab.config.Experiment;
import com.optimizely.ab.config.Variation;
import com.optimizely.ab.event.LogEvent;

import javax.annotation.Nonnull;
import java.util.Map;

<<<<<<< HEAD
@Deprecated
public abstract class ActivateNotificationListener implements NotificationListener, ActivateNotificationListenerInterface {
=======
/**
 * ActivateNotificationListener handles the activate event notification.
 *
 * @deprecated along with {@link ActivateNotification} and users should implement
 * NotificationHandler&lt;DecisionNotification&gt; directly.
 */
@Deprecated
public abstract class ActivateNotificationListener implements NotificationHandler<ActivateNotification>, NotificationListener, ActivateNotificationListenerInterface {
>>>>>>> ba01220f

    /**
     * Base notify called with var args.  This method parses the parameters and calls the abstract method.
     *
     * @param args - variable argument list based on the type of notification.
     *
     * @deprecated by {@link ActivateNotificationListener#handle(ActivateNotification)}
     */
    @Override
    @Deprecated
    public final void notify(Object... args) {
        assert (args[0] instanceof Experiment);
        Experiment experiment = (Experiment) args[0];
        assert (args[1] instanceof String);
        String userId = (String) args[1];
        Map<String, ?> attributes = null;
        if (args[2] != null) {
            assert (args[2] instanceof java.util.Map);
            attributes = (Map<String, ?>) args[2];
        }
        assert (args[3] instanceof Variation);
        Variation variation = (Variation) args[3];
        assert (args[4] instanceof LogEvent);
        LogEvent logEvent = (LogEvent) args[4];

        onActivate(experiment, userId, attributes, variation, logEvent);
    }

    @Override
    public final void handle(ActivateNotification message) {
        onActivate(
            message.getExperiment(),
            message.getUserId(),
            message.getAttributes(),
            message.getVariation(),
            message.getEvent()
        );
    }

    /**
     * onActivate called when an activate was triggered
     *
     * @param experiment - The experiment object being activated.
     * @param userId     - The userId passed into activate.
     * @param attributes - The filtered attribute list passed into activate
     * @param variation  - The variation that was returned from activate.
     * @param event      - The impression event that was triggered.
     */
    public abstract void onActivate(@Nonnull Experiment experiment,
                                    @Nonnull String userId,
                                    @Nonnull Map<String, ?> attributes,
                                    @Nonnull Variation variation,
                                    @Nonnull LogEvent event);

}
<|MERGE_RESOLUTION|>--- conflicted
+++ resolved
@@ -24,10 +24,6 @@
 import javax.annotation.Nonnull;
 import java.util.Map;
 
-<<<<<<< HEAD
-@Deprecated
-public abstract class ActivateNotificationListener implements NotificationListener, ActivateNotificationListenerInterface {
-=======
 /**
  * ActivateNotificationListener handles the activate event notification.
  *
@@ -36,7 +32,6 @@
  */
 @Deprecated
 public abstract class ActivateNotificationListener implements NotificationHandler<ActivateNotification>, NotificationListener, ActivateNotificationListenerInterface {
->>>>>>> ba01220f
 
     /**
      * Base notify called with var args.  This method parses the parameters and calls the abstract method.

/**
 *
 *    Copyright 2018-2019, Optimizely and contributors
 *
 *    Licensed under the Apache License, Version 2.0 (the "License");
 *    you may not use this file except in compliance with the License.
 *    You may obtain a copy of the License at
 *
 *        http://www.apache.org/licenses/LICENSE-2.0
 *
 *    Unless required by applicable law or agreed to in writing, software
 *    distributed under the License is distributed on an "AS IS" BASIS,
 *    WITHOUT WARRANTIES OR CONDITIONS OF ANY KIND, either express or implied.
 *    See the License for the specific language governing permissions and
 *    limitations under the License.
 */
package com.optimizely.ab.notification;

import com.optimizely.ab.config.Experiment;
import com.optimizely.ab.config.Variation;
import com.optimizely.ab.event.LogEvent;

import javax.annotation.Nonnull;
import java.util.Map;

<<<<<<< HEAD
=======
/**
 * ActivateNotificationListenerInterface provides and interface for activate event notification.
 *
 * @deprecated along with {@link ActivateNotification} and {@link ActivateNotificationListener}
 * and users should implement NotificationHandler&lt;DecisionNotification&gt; directly.
 */
>>>>>>> ba01220f
@Deprecated
public interface ActivateNotificationListenerInterface {
    /**
     * onActivate called when an activate was triggered
     *
     * @param experiment - The experiment object being activated.
     * @param userId     - The userId passed into activate.
     * @param attributes - The filtered attribute list passed into activate
     * @param variation  - The variation that was returned from activate.
     * @param event      - The impression event that was triggered.
     */
    public void onActivate(@Nonnull Experiment experiment,
                           @Nonnull String userId,
                           @Nonnull Map<String, ?> attributes,
                           @Nonnull Variation variation,
                           @Nonnull LogEvent event);

}<|MERGE_RESOLUTION|>--- conflicted
+++ resolved
@@ -23,15 +23,12 @@
 import javax.annotation.Nonnull;
 import java.util.Map;
 
-<<<<<<< HEAD
-=======
 /**
  * ActivateNotificationListenerInterface provides and interface for activate event notification.
  *
  * @deprecated along with {@link ActivateNotification} and {@link ActivateNotificationListener}
  * and users should implement NotificationHandler&lt;DecisionNotification&gt; directly.
  */
->>>>>>> ba01220f
 @Deprecated
 public interface ActivateNotificationListenerInterface {
     /**

/**
 *
 *    Copyright 2017-2019, Optimizely and contributors
 *
 *    Licensed under the Apache License, Version 2.0 (the "License");
 *    you may not use this file except in compliance with the License.
 *    You may obtain a copy of the License at
 *
 *        http://www.apache.org/licenses/LICENSE-2.0
 *
 *    Unless required by applicable law or agreed to in writing, software
 *    distributed under the License is distributed on an "AS IS" BASIS,
 *    WITHOUT WARRANTIES OR CONDITIONS OF ANY KIND, either express or implied.
 *    See the License for the specific language governing permissions and
 *    limitations under the License.
 */
package com.optimizely.ab.notification;

import com.optimizely.ab.OptimizelyRuntimeException;
import org.slf4j.Logger;
import org.slf4j.LoggerFactory;

import javax.annotation.Nullable;
import java.util.Collections;
import java.util.HashMap;
import java.util.List;
import java.util.Map;
import java.util.concurrent.atomic.AtomicInteger;
<<<<<<< HEAD

=======
>>>>>>> ba01220f

/**
 * NotificationCenter handles all notification listeners.
 * It replaces NotificationBroadcaster and is intended to be more flexible.
 *
 * NotificationCenter is a holder for a set of supported {@link NotificationManager} instances.
 * If a notification object is sent via {@link NotificationCenter#send(Object)} that is not supported
 * an {@link OptimizelyRuntimeException} will be thrown. This is an internal interface so
 * usage should be restricted to the SDK.
 *
 * Supported notification classes are setup within {@link NotificationCenter#NotificationCenter()}
 * as an unmodifiable map so additional notifications must be added there.
 *
 * Currently supported notification classes are:
 * * {@link ActivateNotification}
 * * {@link TrackNotification}
 * * {@link DecisionNotification} with this class replacing {@link ActivateNotification}
 */
public class NotificationCenter {
<<<<<<< HEAD
=======

    private static final Logger logger = LoggerFactory.getLogger(NotificationCenter.class);
    private final Map<Class, NotificationManager> notifierMap;

    // TODO move to DecisionNotification.
>>>>>>> ba01220f
    public enum DecisionNotificationType {
        AB_TEST("ab-test"),
        FEATURE("feature"),
        FEATURE_TEST("feature-test"),
        FEATURE_VARIABLE("feature-variable");

        private final String key;

        DecisionNotificationType(String key) {
            this.key = key;
        }

        @Override
        public String toString() {
            return key;
        }
<<<<<<< HEAD

=======
>>>>>>> ba01220f
    }

    /**
     * NotificationType is used for the notification types supported.
     */
    @Deprecated
    public enum NotificationType {

        Activate(ActivateNotificationListener.class), // Activate was called. Track an impression event
        Track(TrackNotificationListener.class); // Track was called.  Track a conversion event

        private Class notificationTypeClass;

        NotificationType(Class notificationClass) {
            this.notificationTypeClass = notificationClass;
        }

        public Class getNotificationTypeClass() {
            return notificationTypeClass;
        }
    }

    public NotificationCenter() {
        AtomicInteger counter = new AtomicInteger();
        Map<Class, NotificationManager> validManagers = new HashMap<>();
        validManagers.put(ActivateNotification.class, new NotificationManager<>(ActivateNotification.class, counter));
        validManagers.put(TrackNotification.class, new NotificationManager<>(TrackNotification.class, counter));
        validManagers.put(DecisionNotification.class, new NotificationManager<>(DecisionNotification.class, counter));
        validManagers.put(UpdateConfigNotification.class, new NotificationManager<>(UpdateConfigNotification.class, counter));

<<<<<<< HEAD
    // the notification id is incremented and is assigned as the callback id, it can then be used to remove the notification.
    private AtomicInteger notificationListenerID = new AtomicInteger();
=======
        notifierMap = Collections.unmodifiableMap(validManagers);
    }
>>>>>>> ba01220f

    @Nullable
    @SuppressWarnings("unchecked")
    public <T> NotificationManager<T> getNotificationManager(Class clazz) {
        return notifierMap.get(clazz);
    }

<<<<<<< HEAD
    // notification holder holds the id as well as the notification.
    private static class NotificationHolder {
        int notificationId;
        NotificationListener notificationListener;
        DecisionNotificationListener decisionNotificationListener;
=======
    public <T> int addNotificationHandler(Class<T> clazz, NotificationHandler<T> handler) {
        NotificationManager<T> notificationManager = getNotificationManager(clazz);
>>>>>>> ba01220f

        if (notificationManager == null) {
            logger.warn("{} not supported by the NotificationCenter.", clazz);
            return -1;
        }
<<<<<<< HEAD

        NotificationHolder(int id, DecisionNotificationListener decisionNotificationListener) {
            notificationId = id;
            this.decisionNotificationListener = decisionNotificationListener;
        }
    }
=======
>>>>>>> ba01220f

        return notificationManager.addHandler(handler);
    }

<<<<<<< HEAD
    // private list of notification by notification type.
    // we used a list so that notification order can mean something.
    private Map<NotificationType, ArrayList<NotificationHolder>> notificationsListeners = new HashMap<NotificationType, ArrayList<NotificationHolder>>();
    private List<NotificationHolder> decisionListenerHolder = new ArrayList<>();

    /**
     * Convenience method to support lambdas as callbacks in later version of Java (8+).
     *
     * @param decisionNotificationListener
     * @return greater than zero if added.
     */
    public int addDecisionNotificationListener(DecisionNotificationListener decisionNotificationListener) {
        if (decisionNotificationListener != null) {
            for (NotificationHolder holder : decisionListenerHolder) {
                if (holder.decisionNotificationListener == decisionNotificationListener) {
                    // TODO: 3/27/2019 change log level from warn to info and to return existing listener ID
                    logger.warn("Notification listener was already added");
                    return -1;
                }
            }
            int id = this.notificationListenerID.incrementAndGet();
            decisionListenerHolder.add(new NotificationHolder(id, decisionNotificationListener));
            return id;
        } else {
            logger.warn("Notification listener was the wrong type. It was not added to the notification center.");
            return -1;
        }
    }

=======
>>>>>>> ba01220f
    /**
     * Convenience method to support lambdas as callbacks in later version of Java (8+).
     *
     * @param activateNotificationListener
     * @return greater than zero if added.
     *
     * @deprecated by {@link NotificationManager#addHandler(NotificationHandler)}
     */
    @Deprecated
<<<<<<< HEAD
    public int addActivateNotificationListener(final ActivateNotificationListenerInterface activateNotificationListenerInterface) {
        if (activateNotificationListenerInterface instanceof ActivateNotificationListener) {
            return addNotificationListener(NotificationType.Activate, (NotificationListener) activateNotificationListenerInterface);
=======
    public int addActivateNotificationListener(final ActivateNotificationListenerInterface activateNotificationListener) {
        NotificationManager<ActivateNotification> notificationManager = getNotificationManager(ActivateNotification.class);
        if (notificationManager == null) {
            logger.warn("Notification listener was the wrong type. It was not added to the notification center.");
            return -1;
        }

        if (activateNotificationListener instanceof ActivateNotificationListener) {
            return notificationManager.addHandler((ActivateNotificationListener) activateNotificationListener);
>>>>>>> ba01220f
        } else {
            return notificationManager.addHandler(message -> activateNotificationListener.onActivate(
                message.getExperiment(),
                message.getUserId(),
                message.getAttributes(),
                message.getVariation(),
                message.getEvent()
            ));
        }
    }

    /**
     * Convenience method to support lambdas as callbacks in later versions of Java (8+)
     *
     * @param trackNotificationListener
     * @return greater than zero if added.
     *
     * @deprecated by {@link NotificationManager#addHandler(NotificationHandler)}
     */
<<<<<<< HEAD
    public int addTrackNotificationListener(final TrackNotificationListenerInterface trackNotificationListenerInterface) {
        if (trackNotificationListenerInterface instanceof TrackNotificationListener) {
            return addNotificationListener(NotificationType.Track, (NotificationListener) trackNotificationListenerInterface);
=======
    @Deprecated
    public int addTrackNotificationListener(final TrackNotificationListenerInterface trackNotificationListener) {
        NotificationManager<TrackNotification> notificationManager = getNotificationManager(TrackNotification.class);
        if (notificationManager == null) {
            logger.warn("Notification listener was the wrong type. It was not added to the notification center.");
            return -1;
        }

        if (trackNotificationListener instanceof TrackNotificationListener) {
            return notificationManager.addHandler((TrackNotificationListener) trackNotificationListener);
>>>>>>> ba01220f
        } else {
            return notificationManager.addHandler(message -> trackNotificationListener.onTrack(
                message.getEventKey(),
                message.getUserId(),
                message.getAttributes(),
                message.getEventTags(),
                message.getEvent()
            ));
        }
    }

    /**
     * Add a notification listener to the notification center.
     *
     * @param notificationType     - enum NotificationType to add.
     * @param notificationListener - Notification to add.
     * @return the notification id used to remove the notification.  It is greater than 0 on success.
     *
     * @deprecated by {@link NotificationManager#addHandler(NotificationHandler)}
     */
    @Deprecated
    public int addNotificationListener(NotificationType notificationType, NotificationListener notificationListener) {

        Class clazz = notificationType.getNotificationTypeClass();
        if (clazz == null || !clazz.isInstance(notificationListener)) {
            logger.warn("Notification listener was the wrong type. It was not added to the notification center.");
            return -1;
        }

<<<<<<< HEAD
        for (NotificationHolder holder : notificationsListeners.get(notificationType)) {
            if (holder.notificationListener == notificationListener) {
                logger.warn("Notification listener was already added");
                return -1;
            }
        }
        int id = this.notificationListenerID.incrementAndGet();
        notificationsListeners.get(notificationType).add(new NotificationHolder(id, notificationListener));
        logger.info("Notification listener {} was added with id {}", notificationListener.toString(), id);
        return id;
=======
        switch (notificationType) {
            case Track:
                return addTrackNotificationListener((TrackNotificationListener) notificationListener);
            case Activate:
                return addActivateNotificationListener((ActivateNotificationListener) notificationListener);
            default:
                throw new OptimizelyRuntimeException("Unsupported notificationType");
        }
>>>>>>> ba01220f
    }

    /**
     * Remove the notification listener based on the notificationId passed back from addDecisionNotificationHandler.
     *
     * @param notificationID the id passed back from add notification.
     * @return true if removed otherwise false (if the notification is already registered, it returns false).
     */
    public boolean removeNotificationListener(int notificationID) {
<<<<<<< HEAD

        for (List<NotificationHolder> notificationHolders : notificationsListeners.values()) {
            if (removeNotificationListener(notificationID, notificationHolders)) {
=======
        for (NotificationManager<?> manager : notifierMap.values()) {
            if (manager.remove(notificationID)) {
                logger.info("Notification listener removed {}", notificationID);
>>>>>>> ba01220f
                return true;
            }
        }

        if (removeNotificationListener(notificationID, decisionListenerHolder)) {
            return true;
        }

        logger.warn("Notification listener with id {} not found", notificationID);
        return false;
    }

    /**
     * Helper method to iterate find NotificationHolder in an List identified by the notificationId
     *
     * @param notificationID the id passed back from add notification.
     * @param notificationHolderList list from which to remove notification listener.
     * @return true if removed otherwise false
     */
    private boolean removeNotificationListener(int notificationID, List<NotificationHolder> notificationHolderList) {
        for (NotificationHolder holder : notificationHolderList) {
            if (holder.notificationId == notificationID) {
                notificationHolderList.remove(holder);
                logger.info("Notification listener removed {}", notificationID);
                return true;
            }
        }

        return false;
    }

    /**
     * Clear out all the notification listeners.
     */
    public void clearAllNotificationListeners() {
<<<<<<< HEAD
        decisionListenerHolder.clear();
        for (NotificationType type : NotificationType.values()) {
            clearNotificationListeners(type);
=======
        for (NotificationManager<?> manager : notifierMap.values()) {
            manager.clear();
>>>>>>> ba01220f
        }
    }

    /**
     * Clear notification listeners by notification type.
     *
     * @param notificationType type of notificationsListeners to remove.
     *
     * @deprecated by {@link NotificationCenter#clearNotificationListeners(Class)}
     */
    @Deprecated
    public void clearNotificationListeners(NotificationType notificationType) {
        switch (notificationType) {
            case Track:
                clearNotificationListeners(TrackNotification.class);
                break;
            case Activate:
                clearNotificationListeners(ActivateNotification.class);
                break;
            default:
                throw new OptimizelyRuntimeException("Unsupported notificationType");
        }
    }

    /**
<<<<<<< HEAD
     * fire a notificaiton of Decision Notification type.
     *
     * @param decision containing Decision Notification object
     */
    public void sendNotifications(DecisionNotification decision) {
        for (NotificationHolder holder : decisionListenerHolder) {
            try {
                holder.decisionNotificationListener.onDecision(decision);
            } catch (Exception e) {
                logger.error("Unexpected exception calling notification listener {}", holder.notificationId, e);
            }
        }
    }

    // fire a notificaiton of a certain type.  The arg list changes depending on the type of notification sent.
    public void sendNotifications(NotificationType notificationType, Object... args) {
        ArrayList<NotificationHolder> holders = notificationsListeners.get(notificationType);
        for (NotificationHolder holder : holders) {
            try {
                holder.notificationListener.notify(args);
            } catch (Exception e) {
                logger.error("Unexpected exception calling notification listener {}", holder.notificationId, e);
            }
=======
     * Clear notification listeners by notification class.
     */
    public void clearNotificationListeners(Class clazz) {
        NotificationManager notificationManager = getNotificationManager(clazz);
        if (notificationManager == null) {
            throw new OptimizelyRuntimeException("Unsupported notification type.");
>>>>>>> ba01220f
        }

        notificationManager.clear();
    }

    @SuppressWarnings("unchecked")
    public void send(Object notification) {
        NotificationManager handler = getNotificationManager(notification.getClass());
        if (handler == null) {
            throw new OptimizelyRuntimeException("Unsupported notificationType");
        }

        handler.send(notification);
    }
}<|MERGE_RESOLUTION|>--- conflicted
+++ resolved
@@ -23,13 +23,8 @@
 import javax.annotation.Nullable;
 import java.util.Collections;
 import java.util.HashMap;
-import java.util.List;
 import java.util.Map;
 import java.util.concurrent.atomic.AtomicInteger;
-<<<<<<< HEAD
-
-=======
->>>>>>> ba01220f
 
 /**
  * NotificationCenter handles all notification listeners.
@@ -49,14 +44,11 @@
  * * {@link DecisionNotification} with this class replacing {@link ActivateNotification}
  */
 public class NotificationCenter {
-<<<<<<< HEAD
-=======
 
     private static final Logger logger = LoggerFactory.getLogger(NotificationCenter.class);
     private final Map<Class, NotificationManager> notifierMap;
 
     // TODO move to DecisionNotification.
->>>>>>> ba01220f
     public enum DecisionNotificationType {
         AB_TEST("ab-test"),
         FEATURE("feature"),
@@ -73,10 +65,6 @@
         public String toString() {
             return key;
         }
-<<<<<<< HEAD
-
-=======
->>>>>>> ba01220f
     }
 
     /**
@@ -107,13 +95,8 @@
         validManagers.put(DecisionNotification.class, new NotificationManager<>(DecisionNotification.class, counter));
         validManagers.put(UpdateConfigNotification.class, new NotificationManager<>(UpdateConfigNotification.class, counter));
 
-<<<<<<< HEAD
-    // the notification id is incremented and is assigned as the callback id, it can then be used to remove the notification.
-    private AtomicInteger notificationListenerID = new AtomicInteger();
-=======
         notifierMap = Collections.unmodifiableMap(validManagers);
     }
->>>>>>> ba01220f
 
     @Nullable
     @SuppressWarnings("unchecked")
@@ -121,66 +104,17 @@
         return notifierMap.get(clazz);
     }
 
-<<<<<<< HEAD
-    // notification holder holds the id as well as the notification.
-    private static class NotificationHolder {
-        int notificationId;
-        NotificationListener notificationListener;
-        DecisionNotificationListener decisionNotificationListener;
-=======
     public <T> int addNotificationHandler(Class<T> clazz, NotificationHandler<T> handler) {
         NotificationManager<T> notificationManager = getNotificationManager(clazz);
->>>>>>> ba01220f
 
         if (notificationManager == null) {
             logger.warn("{} not supported by the NotificationCenter.", clazz);
             return -1;
         }
-<<<<<<< HEAD
-
-        NotificationHolder(int id, DecisionNotificationListener decisionNotificationListener) {
-            notificationId = id;
-            this.decisionNotificationListener = decisionNotificationListener;
-        }
-    }
-=======
->>>>>>> ba01220f
 
         return notificationManager.addHandler(handler);
     }
 
-<<<<<<< HEAD
-    // private list of notification by notification type.
-    // we used a list so that notification order can mean something.
-    private Map<NotificationType, ArrayList<NotificationHolder>> notificationsListeners = new HashMap<NotificationType, ArrayList<NotificationHolder>>();
-    private List<NotificationHolder> decisionListenerHolder = new ArrayList<>();
-
-    /**
-     * Convenience method to support lambdas as callbacks in later version of Java (8+).
-     *
-     * @param decisionNotificationListener
-     * @return greater than zero if added.
-     */
-    public int addDecisionNotificationListener(DecisionNotificationListener decisionNotificationListener) {
-        if (decisionNotificationListener != null) {
-            for (NotificationHolder holder : decisionListenerHolder) {
-                if (holder.decisionNotificationListener == decisionNotificationListener) {
-                    // TODO: 3/27/2019 change log level from warn to info and to return existing listener ID
-                    logger.warn("Notification listener was already added");
-                    return -1;
-                }
-            }
-            int id = this.notificationListenerID.incrementAndGet();
-            decisionListenerHolder.add(new NotificationHolder(id, decisionNotificationListener));
-            return id;
-        } else {
-            logger.warn("Notification listener was the wrong type. It was not added to the notification center.");
-            return -1;
-        }
-    }
-
-=======
->>>>>>> ba01220f
     /**
      * Convenience method to support lambdas as callbacks in later version of Java (8+).
      *
@@ -190,11 +124,6 @@
      * @deprecated by {@link NotificationManager#addHandler(NotificationHandler)}
      */
     @Deprecated
-<<<<<<< HEAD
-    public int addActivateNotificationListener(final ActivateNotificationListenerInterface activateNotificationListenerInterface) {
-        if (activateNotificationListenerInterface instanceof ActivateNotificationListener) {
-            return addNotificationListener(NotificationType.Activate, (NotificationListener) activateNotificationListenerInterface);
-=======
     public int addActivateNotificationListener(final ActivateNotificationListenerInterface activateNotificationListener) {
         NotificationManager<ActivateNotification> notificationManager = getNotificationManager(ActivateNotification.class);
         if (notificationManager == null) {
@@ -204,7 +133,6 @@
 
         if (activateNotificationListener instanceof ActivateNotificationListener) {
             return notificationManager.addHandler((ActivateNotificationListener) activateNotificationListener);
->>>>>>> ba01220f
         } else {
             return notificationManager.addHandler(message -> activateNotificationListener.onActivate(
                 message.getExperiment(),
@@ -224,11 +152,6 @@
      *
      * @deprecated by {@link NotificationManager#addHandler(NotificationHandler)}
      */
-<<<<<<< HEAD
-    public int addTrackNotificationListener(final TrackNotificationListenerInterface trackNotificationListenerInterface) {
-        if (trackNotificationListenerInterface instanceof TrackNotificationListener) {
-            return addNotificationListener(NotificationType.Track, (NotificationListener) trackNotificationListenerInterface);
-=======
     @Deprecated
     public int addTrackNotificationListener(final TrackNotificationListenerInterface trackNotificationListener) {
         NotificationManager<TrackNotification> notificationManager = getNotificationManager(TrackNotification.class);
@@ -239,7 +162,6 @@
 
         if (trackNotificationListener instanceof TrackNotificationListener) {
             return notificationManager.addHandler((TrackNotificationListener) trackNotificationListener);
->>>>>>> ba01220f
         } else {
             return notificationManager.addHandler(message -> trackNotificationListener.onTrack(
                 message.getEventKey(),
@@ -269,18 +191,6 @@
             return -1;
         }
 
-<<<<<<< HEAD
-        for (NotificationHolder holder : notificationsListeners.get(notificationType)) {
-            if (holder.notificationListener == notificationListener) {
-                logger.warn("Notification listener was already added");
-                return -1;
-            }
-        }
-        int id = this.notificationListenerID.incrementAndGet();
-        notificationsListeners.get(notificationType).add(new NotificationHolder(id, notificationListener));
-        logger.info("Notification listener {} was added with id {}", notificationListener.toString(), id);
-        return id;
-=======
         switch (notificationType) {
             case Track:
                 return addTrackNotificationListener((TrackNotificationListener) notificationListener);
@@ -289,7 +199,6 @@
             default:
                 throw new OptimizelyRuntimeException("Unsupported notificationType");
         }
->>>>>>> ba01220f
     }
 
     /**
@@ -299,58 +208,23 @@
      * @return true if removed otherwise false (if the notification is already registered, it returns false).
      */
     public boolean removeNotificationListener(int notificationID) {
-<<<<<<< HEAD
-
-        for (List<NotificationHolder> notificationHolders : notificationsListeners.values()) {
-            if (removeNotificationListener(notificationID, notificationHolders)) {
-=======
         for (NotificationManager<?> manager : notifierMap.values()) {
             if (manager.remove(notificationID)) {
                 logger.info("Notification listener removed {}", notificationID);
->>>>>>> ba01220f
                 return true;
             }
         }
 
-        if (removeNotificationListener(notificationID, decisionListenerHolder)) {
-            return true;
-        }
-
         logger.warn("Notification listener with id {} not found", notificationID);
         return false;
     }
 
     /**
-     * Helper method to iterate find NotificationHolder in an List identified by the notificationId
-     *
-     * @param notificationID the id passed back from add notification.
-     * @param notificationHolderList list from which to remove notification listener.
-     * @return true if removed otherwise false
-     */
-    private boolean removeNotificationListener(int notificationID, List<NotificationHolder> notificationHolderList) {
-        for (NotificationHolder holder : notificationHolderList) {
-            if (holder.notificationId == notificationID) {
-                notificationHolderList.remove(holder);
-                logger.info("Notification listener removed {}", notificationID);
-                return true;
-            }
-        }
-
-        return false;
-    }
-
-    /**
      * Clear out all the notification listeners.
      */
     public void clearAllNotificationListeners() {
-<<<<<<< HEAD
-        decisionListenerHolder.clear();
-        for (NotificationType type : NotificationType.values()) {
-            clearNotificationListeners(type);
-=======
         for (NotificationManager<?> manager : notifierMap.values()) {
             manager.clear();
->>>>>>> ba01220f
         }
     }
 
@@ -376,38 +250,12 @@
     }
 
     /**
-<<<<<<< HEAD
-     * fire a notificaiton of Decision Notification type.
-     *
-     * @param decision containing Decision Notification object
-     */
-    public void sendNotifications(DecisionNotification decision) {
-        for (NotificationHolder holder : decisionListenerHolder) {
-            try {
-                holder.decisionNotificationListener.onDecision(decision);
-            } catch (Exception e) {
-                logger.error("Unexpected exception calling notification listener {}", holder.notificationId, e);
-            }
-        }
-    }
-
-    // fire a notificaiton of a certain type.  The arg list changes depending on the type of notification sent.
-    public void sendNotifications(NotificationType notificationType, Object... args) {
-        ArrayList<NotificationHolder> holders = notificationsListeners.get(notificationType);
-        for (NotificationHolder holder : holders) {
-            try {
-                holder.notificationListener.notify(args);
-            } catch (Exception e) {
-                logger.error("Unexpected exception calling notification listener {}", holder.notificationId, e);
-            }
-=======
      * Clear notification listeners by notification class.
      */
     public void clearNotificationListeners(Class clazz) {
         NotificationManager notificationManager = getNotificationManager(clazz);
         if (notificationManager == null) {
             throw new OptimizelyRuntimeException("Unsupported notification type.");
->>>>>>> ba01220f
         }
 
         notificationManager.clear();

--- conflicted
+++ resolved
@@ -17,8 +17,6 @@
 
 import ch.qos.logback.classic.Level;
 import com.google.common.collect.ImmutableMap;
-import com.optimizely.ab.api.ConversionEvent;
-import com.optimizely.ab.api.ImpressionEvent;
 import com.optimizely.ab.bucketing.Bucketer;
 import com.optimizely.ab.bucketing.DecisionService;
 import com.optimizely.ab.bucketing.FeatureDecision;
@@ -31,13 +29,12 @@
 import com.optimizely.ab.event.LogEvent;
 import com.optimizely.ab.event.internal.EventFactory;
 import com.optimizely.ab.event.internal.payload.EventBatch;
+import com.optimizely.ab.internal.LogbackVerifier;
 import com.optimizely.ab.internal.ControlAttribute;
-import com.optimizely.ab.internal.LogbackVerifier;
 import com.optimizely.ab.notification.ActivateNotificationListener;
 import com.optimizely.ab.notification.NotificationCenter;
 import com.optimizely.ab.notification.TrackNotificationListener;
 import edu.umd.cs.findbugs.annotations.SuppressFBWarnings;
-import org.junit.Ignore;
 import org.junit.Rule;
 import org.junit.Test;
 import org.junit.rules.ExpectedException;
@@ -68,7 +65,10 @@
 import static org.hamcrest.MatcherAssert.assertThat;
 import static org.hamcrest.Matchers.hasEntry;
 import static org.hamcrest.Matchers.hasKey;
-import static org.junit.Assert.*;
+import static org.junit.Assert.assertEquals;
+import static org.junit.Assert.assertFalse;
+import static org.junit.Assert.assertNotNull;
+import static org.junit.Assert.assertNull;
 import static org.junit.Assume.assumeTrue;
 import static org.mockito.Matchers.*;
 import static org.mockito.Mockito.*;
@@ -76,7 +76,6 @@
 /**
  * Tests for the top-level {@link Optimizely} class.
  */
-@Ignore
 @RunWith(Parameterized.class)
 public class OptimizelyTest {
 
@@ -368,8 +367,6 @@
      * request params and passes them through {@link EventHandler#dispatchEvent(LogEvent)}.
      */
     @Test
-<<<<<<< HEAD
-=======
     public void activateEndToEndWithTypedAudienceBool() throws Exception {
         Experiment activatedExperiment;
         Map<String, Object> testUserAttributes = new HashMap<String, Object>();
@@ -429,7 +426,6 @@
      * request params and passes them through {@link EventHandler#dispatchEvent(LogEvent)}.
      */
     @Test
->>>>>>> 3ea9ddcb
     public void activateEndToEndWithTypedAudienceDouble() throws Exception {
         Experiment activatedExperiment;
         Map<String, Object> testUserAttributes = new HashMap<String, Object>();
@@ -2117,10 +2113,9 @@
         logbackVerifier.expectMessage(Level.INFO, "Not tracking event for user \"" + genericUserId + "\".");
 
     }
-
-    /**
-     * Verify that {@link Optimizely#track(String, String, Map)} dispatches an event always and logs appropriate message
-     */
+        /**
+         * Verify that {@link Optimizely#track(String, String, Map)} dispatches an event always and logs appropriate message
+         */
     @Test
     public void trackEventWithNoValidExperiments() throws Exception {
         EventType eventType;
@@ -2182,7 +2177,7 @@
      * dispatches events even if the event links only to launched experiments
      */
     @Test
-    public void trackDoesSendEventWhenExperimentsAreLaunchedOnly() throws Exception {
+    public void trackDoesNotSendEventWhenExperimentsAreLaunchedOnly() throws Exception {
         EventType eventType;
         if (datafileVersion >= 4) {
             eventType = validProjectConfig.getEventNameMapping().get(EVENT_LAUNCHED_EXPERIMENT_ONLY_KEY);
@@ -2198,13 +2193,14 @@
                 .withConfig(noAudienceProjectConfig)
                 .build();
 
-        when(mockEventFactory.createConversion(
+        when(mockEventFactory.createConversionEvent(
             eq(noAudienceProjectConfig),
             eq(genericUserId),
+            eq(eventType.getId()),
             eq(eventType.getKey()),
             eq(Collections.<String, String>emptyMap()),
             eq(Collections.<String, Object>emptyMap())))
-            .thenCallRealMethod();
+            .thenReturn(logEventToDispatch);
 
         logbackVerifier.expectMessage(Level.INFO, "Tracking event \"" + eventType.getKey() +
             "\" for user \"" + genericUserId + "\".");

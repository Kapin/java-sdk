--- conflicted
+++ resolved
@@ -54,19 +54,13 @@
 import java.util.HashMap;
 import java.util.List;
 import java.util.Map;
-import java.util.concurrent.CountDownLatch;
-import java.util.concurrent.TimeUnit;
-import java.util.concurrent.TimeoutException;
 
 import static com.optimizely.ab.config.DatafileProjectConfigTestUtils.*;
 import static com.optimizely.ab.config.ValidProjectConfigV4.*;
 import static com.optimizely.ab.event.LogEvent.RequestMethod;
 import static com.optimizely.ab.notification.DecisionNotification.ExperimentDecisionNotificationBuilder.EXPERIMENT_KEY;
 import static com.optimizely.ab.notification.DecisionNotification.ExperimentDecisionNotificationBuilder.VARIATION_KEY;
-<<<<<<< HEAD
-=======
 import static com.optimizely.ab.notification.DecisionNotification.FeatureVariableDecisionNotificationBuilder.*;
->>>>>>> ba01220f
 import static java.util.Arrays.asList;
 import static junit.framework.TestCase.assertTrue;
 import static org.hamcrest.CoreMatchers.is;
@@ -148,8 +142,6 @@
         //assertEquals(validProjectConfig.getVersion(), noAudienceProjectConfig.getVersion());
 
         this.datafileVersion = Integer.parseInt(validProjectConfig.getVersion());
-<<<<<<< HEAD
-=======
     }
 
     @Test
@@ -214,7 +206,6 @@
         doThrow(new IOException()).when((Closeable) mockCloseableEventHandler).close();
         logbackVerifier.expectMessage(Level.WARN, "Unexpected exception on trying to close " + mockCloseableEventHandler + ".");
         optimizely.close();
->>>>>>> ba01220f
     }
 
     //======== activate tests ========//
@@ -2685,158 +2676,7 @@
 
     //======== Notification listeners ========//
 
-<<<<<<< HEAD
-    Boolean isListenerCalled = false;
-
-    /**
-     * Helper method to return decisionListener
-     **/
-    private DecisionNotificationListener getDecisionListener(final String testType,
-                                                             final String testUserId,
-                                                             final Map<String, ?> testUserAttributes,
-                                                             final Map<String, ?> testDecisionInfo) {
-        return new DecisionNotificationListener() {
-            @Override
-            public void onDecision(@Nonnull DecisionNotification decisionNotification) {
-                assertEquals(decisionNotification.getType(), testType);
-                assertEquals(decisionNotification.getUserId(), testUserId);
-                for (Map.Entry<String, ?> entry : decisionNotification.getAttributes().entrySet()) {
-                    assertEquals(testUserAttributes.get(entry.getKey()), entry.getValue());
-                }
-                for (Map.Entry<String, ?> entry : decisionNotification.getDecisionInfo().entrySet()) {
-                    assertEquals(testDecisionInfo.get(entry.getKey()), entry.getValue());
-                }
-                isListenerCalled = true;
-            }
-        };
-    }
-
-
-    //======Activate Notification TESTS======//
-
-    /**
-     * Verify that the {@link Optimizely#activate(Experiment, String, Map)} call correctly builds an endpoint url and
-     * request params and passes them through {@link EventHandler#dispatchEvent(LogEvent)}.
-     */
-    @Test
-    @SuppressFBWarnings(
-        value = "NP_NONNULL_PARAM_VIOLATION")
-    public void activateEndToEndWithDecisionListener() throws Exception {
-        assumeTrue(datafileVersion >= Integer.parseInt(ProjectConfig.Version.V4.toString()));
-        isListenerCalled = false;
-        Experiment activatedExperiment = validProjectConfig.getExperimentKeyMapping().get(EXPERIMENT_MULTIVARIATE_EXPERIMENT_KEY);
-        Map<String, String> testUserAttributes = new HashMap<>();
-        String userId = "Gred";
-
-        Optimizely optimizely = Optimizely.builder(validDatafile, mockEventHandler)
-            .withConfig(validProjectConfig)
-            .build();
-
-        final Map<String, Object> testDecisionInfoMap = new HashMap<>();
-        testDecisionInfoMap.put(EXPERIMENT_KEY, activatedExperiment.getKey());
-        testDecisionInfoMap.put(VARIATION_KEY, "Gred");
-
-        int notificationId = optimizely.notificationCenter.addDecisionNotificationListener(
-            getDecisionListener(NotificationCenter.DecisionNotificationType.FEATURE_TEST.toString(),
-                userId,
-                testUserAttributes,
-                testDecisionInfoMap));
-
-        // activate the experiment
-        Variation actualVariation = optimizely.activate(activatedExperiment.getKey(), userId, null);
-
-        assertThat(actualVariation.getKey(), is("Gred"));
-
-        verify(mockEventHandler, times(1)).dispatchEvent(any(LogEvent.class));
-
-        // Verify that listener being called
-        assertTrue(isListenerCalled);
-
-        assertTrue(optimizely.notificationCenter.removeNotificationListener(notificationId));
-
-    }
-
-    /**
-     * Verify that if user is null than listener will not get called.
-     */
-    @Test
-    @SuppressFBWarnings(
-        value = "NP_NONNULL_PARAM_VIOLATION")
-    public void activateUserNullWithListener() throws Exception {
-        assumeTrue(datafileVersion >= Integer.parseInt(ProjectConfig.Version.V4.toString()));
-        isListenerCalled = false;
-        Experiment activatedExperiment = validProjectConfig.getExperimentKeyMapping().get(EXPERIMENT_MULTIVARIATE_EXPERIMENT_KEY);
-
-        Optimizely optimizely = Optimizely.builder(validDatafile, mockEventHandler)
-            .withConfig(validProjectConfig)
-            .build();
-
-        final Map<String, Object> testDecisionInfoMap = new HashMap<>();
-        testDecisionInfoMap.put(EXPERIMENT_KEY, activatedExperiment.getKey());
-        testDecisionInfoMap.put(VARIATION_KEY, null);
-
-        int notificationId = optimizely.notificationCenter.addDecisionNotificationListener(
-            getDecisionListener(NotificationCenter.DecisionNotificationType.AB_TEST.toString(),
-                null,
-                Collections.<String, Object>emptyMap(),
-                testDecisionInfoMap));
-
-        // activate the experiment
-        Variation actualVariation = optimizely.activate(activatedExperiment.getKey(), null, Collections.<String, Object>emptyMap());
-
-        assertNull(actualVariation);
-
-        verify(mockEventHandler, times(0)).dispatchEvent(any(LogEvent.class));
-
-        // Verify that listener will not get called
-        assertFalse(isListenerCalled);
-
-        assertTrue(optimizely.notificationCenter.removeNotificationListener(notificationId));
-
-    }
-
-    /**
-     * Verify that a user not in any of an experiment's audiences isn't assigned to a variation.
-     */
-    @Test
-    public void activateUserNotInAudienceWithListener() throws Exception {
-        assumeTrue(datafileVersion >= Integer.parseInt(ProjectConfig.Version.V4.toString()));
-        isListenerCalled = false;
-        Experiment activatedExperiment = validProjectConfig.getExperimentKeyMapping().get(EXPERIMENT_MULTIVARIATE_EXPERIMENT_KEY);
-        Map<String, String> testUserAttributes = new HashMap<>();
-
-        testUserAttributes.put("invalid", "invalid");
-
-        Optimizely optimizely = Optimizely.builder(validDatafile, mockEventHandler)
-            .withConfig(validProjectConfig)
-            .build();
-
-        final Map<String, Object> testDecisionInfoMap = new HashMap<>();
-        testDecisionInfoMap.put(EXPERIMENT_KEY, activatedExperiment.getKey());
-        testDecisionInfoMap.put(VARIATION_KEY, null);
-
-        int notificationId = optimizely.notificationCenter.addDecisionNotificationListener(
-            getDecisionListener(NotificationCenter.DecisionNotificationType.FEATURE_TEST.toString(),
-                genericUserId,
-                testUserAttributes,
-                testDecisionInfoMap));
-
-        // activate the experiment
-        Variation actualVariation = optimizely.activate(activatedExperiment.getKey(), genericUserId, testUserAttributes);
-
-        assertNull(actualVariation);
-
-        verify(mockEventHandler, times(0)).dispatchEvent(any(LogEvent.class));
-
-        // Verify that listener being called
-        assertTrue(isListenerCalled);
-
-        assertTrue(optimizely.notificationCenter.removeNotificationListener(notificationId));
-
-    }
-=======
     boolean isListenerCalled = false;
->>>>>>> ba01220f
 
     /**
      * Helper method to return decisionListener
@@ -2895,12 +2735,7 @@
         // activate the experiment
         Variation actualVariation = optimizely.activate(activatedExperiment.getKey(), userId, null);
 
-<<<<<<< HEAD
-        when(mockBucketer.bucket(activatedExperiment, testBucketingId, validProjectConfig))
-            .thenReturn(bucketedVariation);
-=======
         assertThat(actualVariation.getKey(), is("Gred"));
->>>>>>> ba01220f
 
         verify(mockEventHandler, times(1)).dispatchEvent(any(LogEvent.class));
 
@@ -2908,12 +2743,6 @@
         assertTrue(isListenerCalled);
 
         assertTrue(optimizely.notificationCenter.removeNotificationListener(notificationId));
-<<<<<<< HEAD
-        // verify that the bucketing algorithm was called correctly
-        verify(mockBucketer).bucket(activatedExperiment, testBucketingId, validProjectConfig);
-        assertThat(actualVariation, is(bucketedVariation));
-=======
->>>>>>> ba01220f
 
     }
 
@@ -2931,28 +2760,6 @@
         Optimizely optimizely = Optimizely.builder(validDatafile, mockEventHandler)
             .withConfig(validProjectConfig)
             .build();
-<<<<<<< HEAD
-        Map<String, String> attributes = null;
-
-        when(mockEventFactory.createImpressionEvent(eq(noAudienceProjectConfig), eq(activatedExperiment), eq(bucketedVariation),
-            eq(testUserId), eq(attributes)))
-            .thenReturn(logEventToDispatch);
-
-        when(mockBucketer.bucket(activatedExperiment, testUserId, noAudienceProjectConfig))
-            .thenReturn(bucketedVariation);
-
-        ActivateNotificationListener activateNotification = new ActivateNotificationListener() {
-            @Override
-            public void onActivate(@Nonnull Experiment experiment, @Nonnull String userId, @Nonnull Map<String, ?> attributes, @Nonnull Variation variation, @Nonnull LogEvent event) {
-                assertEquals(experiment.getKey(), activatedExperiment.getKey());
-                assertEquals(bucketedVariation.getKey(), variation.getKey());
-                assertEquals(userId, testUserId);
-                assertNull(attributes);
-
-                assertEquals(event.getRequestMethod(), RequestMethod.GET);
-            }
-=======
->>>>>>> ba01220f
 
         final Map<String, Object> testDecisionInfoMap = new HashMap<>();
         testDecisionInfoMap.put(EXPERIMENT_KEY, activatedExperiment.getKey());
@@ -2969,13 +2776,7 @@
 
         assertNull(actualVariation);
 
-<<<<<<< HEAD
-        // verify that the bucketing algorithm was called correctly
-        verify(mockBucketer).bucket(activatedExperiment, testUserId, noAudienceProjectConfig);
-        assertThat(actualVariation, is(bucketedVariation));
-=======
         verify(mockEventHandler, times(0)).dispatchEvent(any(LogEvent.class));
->>>>>>> ba01220f
 
         // Verify that listener will not get called
         assertFalse(isListenerCalled);
@@ -3000,24 +2801,9 @@
             .withConfig(validProjectConfig)
             .build();
 
-<<<<<<< HEAD
-        Map<String, String> attributes = Collections.emptyMap();
-
-        when(mockEventFactory.createImpressionEvent(validProjectConfig, activatedExperiment,
-            bucketedVariation, genericUserId, attributes))
-            .thenReturn(logEventToDispatch);
-
-        when(mockDecisionService.getVariation(
-            eq(activatedExperiment),
-            eq(genericUserId),
-            eq(Collections.<String, String>emptyMap()),
-            eq(validProjectConfig))
-        ).thenReturn(bucketedVariation);
-=======
         final Map<String, Object> testDecisionInfoMap = new HashMap<>();
         testDecisionInfoMap.put(EXPERIMENT_KEY, activatedExperiment.getKey());
         testDecisionInfoMap.put(VARIATION_KEY, null);
->>>>>>> ba01220f
 
         int notificationId = optimizely.addDecisionNotificationHandler(
             getDecisionListener(NotificationCenter.DecisionNotificationType.FEATURE_TEST.toString(),
@@ -3061,14 +2847,9 @@
                 assertEquals(decisionNotification.getType(), NotificationCenter.DecisionNotificationType.FEATURE.toString());
             });
 
-<<<<<<< HEAD
-        when(mockBucketer.bucket(activatedExperiment, genericUserId, validProjectConfig))
-            .thenReturn(bucketedVariation);
-=======
         ArrayList<String> featureFlags = (ArrayList<String>) optimizely.getEnabledFeatures(testUserId,
             new HashMap<String, String>());
         assertEquals(2, featureFlags.size());
->>>>>>> ba01220f
 
         verify(mockEventHandler, times(1)).dispatchEvent(any(LogEvent.class));
 
@@ -4423,11 +4204,7 @@
      */
     @SuppressFBWarnings("NP_NONNULL_PARAM_VIOLATION")
     @Test
-<<<<<<< HEAD
-    public void getFeatureVariableWithListenerUserInExperimentFeatureOff() {
-=======
     public void getFeatureVariableUserInExperimentFeatureOff() {
->>>>>>> ba01220f
         assumeTrue(datafileVersion >= Integer.parseInt(ProjectConfig.Version.V4.toString()));
 
         final String validFeatureKey = FEATURE_MULTI_VARIATE_FEATURE_KEY;
@@ -4445,11 +4222,7 @@
             userID,
             null),
             expectedValue);
-<<<<<<< HEAD
-     }
-=======
-    }
->>>>>>> ba01220f
+    }
 
     /**
      * Verify that the {@link Optimizely#getFeatureVariableString(String, String, String, Map)}
@@ -6048,11 +5821,7 @@
         testDecisionInfoMap.put(EXPERIMENT_KEY, experiment.getKey());
         testDecisionInfoMap.put(VARIATION_KEY, bucketedVariation.getKey());
 
-<<<<<<< HEAD
-        int notificationId = optimizely.notificationCenter.addDecisionNotificationListener(
-=======
         int notificationId = optimizely.addDecisionNotificationHandler(
->>>>>>> ba01220f
             getDecisionListener(NotificationCenter.DecisionNotificationType.AB_TEST.toString(),
                 testUserId,
                 testUserAttributes,

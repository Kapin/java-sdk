--- conflicted
+++ resolved
@@ -1,7 +1,5 @@
 # Optimizely Java X SDK Changelog
 
-<<<<<<< HEAD
-=======
 ## 2.1.2
 
 August 1st, 2018
@@ -9,7 +7,6 @@
 ### Bug Fixes
 * Move serialization to LogEvent.getBody() to improve performance of API calls ([#201](https://github.com/optimizely/java-sdk/pull/201))
 
->>>>>>> 6f866138
 ## 2.1.1
 
 June 19th, 2018

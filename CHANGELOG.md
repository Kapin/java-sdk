--- conflicted
+++ resolved
@@ -1,7 +1,5 @@
 # Optimizely Java X SDK Changelog
 
-<<<<<<< HEAD
-=======
 ## 1.9.0
 
 January 30, 2018
@@ -15,7 +13,6 @@
 - Added `$opt_bucketing_id` in the attribute map for overriding bucketing using the user id.  It is available as a static string in DecisionService.ATTRIBUTE_BUCKETING_ID
 - Optimizely notification center for activate and track notifications.
 
->>>>>>> 370fcebc
 ## 2.0.0 Beta 3
 January 5, 2018
 
